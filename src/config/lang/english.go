//go:build !alt_language

// SPDX-License-Identifier: Apache-2.0
// SPDX-FileCopyrightText: 2021-Present The Zarf Authors

// Package lang contains the language strings for english used by Zarf
// Alternative languages can be created by duplicating this file and changing the build tag to "//go:build alt_language && <language>".
package lang

import (
	"errors"
)

// All language strings should be in the form of a constant
// The constants should be grouped by the top level package they are used in (or common)
// The format should be <PathName><Err/Info><ShortDescription>
// Debug messages will not be a part of the language strings since they are not intended to be user facing
// Include sprintf formatting directives in the string if needed.
const (
	ErrLoadState                    = "Failed to load the Zarf State from the cluster."
	ErrSaveState                    = "Failed to save the Zarf State to the cluster."
	ErrLoadPackageSecret            = "Failed to load %s's secret from the cluster"
	ErrNoClusterConnection          = "Failed to connect to the cluster."
	ErrTunnelFailed                 = "Failed to create a tunnel to the cluster."
	ErrUnmarshal                    = "failed to unmarshal file: %w"
	ErrWritingFile                  = "failed to write file %s: %s"
	ErrDownloading                  = "failed to download %s: %s"
	ErrCreatingDir                  = "failed to create directory %s: %s"
	ErrRemoveFile                   = "failed to remove file %s: %s"
	ErrUnarchive                    = "failed to unarchive %s: %s"
	ErrConfirmCancel                = "confirm selection canceled: %s"
	ErrFileExtract                  = "failed to extract filename %s from archive %s: %s"
	ErrFileNameExtract              = "failed to extract filename from URL %s: %s"
	ErrUnableToGenerateRandomSecret = "unable to generate a random secret"
)

// Lint messages
const (
	UnsetVarLintWarning = "There are templates that are not set and won't be evaluated during lint"
)

// Zarf CLI commands.
const (
	// common command language
	CmdConfirmProvided = "Confirm flag specified, continuing without prompting."
	CmdConfirmContinue = "Continue with these changes?"

	// root zarf command
	RootCmdShort = "DevSecOps for Airgap"
	RootCmdLong  = "Zarf eliminates the complexity of air gap software delivery for Kubernetes clusters and cloud native workloads\n" +
		"using a declarative packaging strategy to support DevSecOps in offline and semi-connected environments."

	RootCmdFlagLogLevel    = "Log level when running Zarf. Valid options are: warn, info, debug, trace"
	RootCmdFlagArch        = "Architecture for OCI images and Zarf packages"
	RootCmdFlagSkipLogFile = "Disable log file creation"
	RootCmdFlagNoProgress  = "Disable fancy UI progress bars, spinners, logos, etc"
	RootCmdFlagNoColor     = "Disable colors in output"
	RootCmdFlagCachePath   = "Specify the location of the Zarf cache directory"
	RootCmdFlagTempDir     = "Specify the temporary directory to use for intermediate files"
	RootCmdFlagInsecure    = "Allow access to insecure registries and disable other recommended security enforcements such as package checksum and signature validation. This flag should only be used if you have a specific reason and accept the reduced security posture."

	RootCmdDeployDeprecation = "Deprecated: Please use \"zarf package deploy %s\" to deploy this package.  This warning will be removed in Zarf v1.0.0."
	RootCmdCreateDeprecation = "Deprecated: Please use \"zarf package create\" to create this package.  This warning will be removed in Zarf v1.0.0."

	RootCmdErrInvalidLogLevel = "Invalid log level. Valid options are: warn, info, debug, trace."

	// zarf connect
	CmdConnectShort = "Accesses services or pods deployed in the cluster"
	CmdConnectLong  = "Uses a k8s port-forward to connect to resources within the cluster referenced by your kube-context.\n" +
		"Three default options for this command are <REGISTRY|LOGGING|GIT>. These will connect to the Zarf created resources " +
		"(assuming they were selected when performing the `zarf init` command).\n\n" +
		"Packages can provide service manifests that define their own shortcut connection options. These options will be " +
		"printed to the terminal when the package finishes deploying.\n If you don't remember what connection shortcuts your deployed " +
		"package offers, you can search your cluster for services that have the 'zarf.dev/connect-name' label. The value of that label is " +
		"the name you will pass into the 'zarf connect' command.\n\n" +
		"Even if the packages you deploy don't define their own shortcut connection options, you can use the command flags " +
		"to connect into specific resources. You can read the command flag descriptions below to get a better idea how to connect " +
		"to whatever resource you are trying to connect to."

	// zarf connect list
	CmdConnectListShort = "Lists all available connection shortcuts"

	CmdConnectFlagName       = "Specify the resource name.  E.g. name=unicorns or name=unicorn-pod-7448499f4d-b5bk6"
	CmdConnectFlagNamespace  = "Specify the namespace.  E.g. namespace=default"
	CmdConnectFlagType       = "Specify the resource type.  E.g. type=svc or type=pod"
	CmdConnectFlagLocalPort  = "(Optional, autogenerated if not provided) Specify the local port to bind to.  E.g. local-port=42000"
	CmdConnectFlagRemotePort = "Specify the remote port of the resource to bind to.  E.g. remote-port=8080"
	CmdConnectFlagCliOnly    = "Disable browser auto-open"

	CmdConnectPreparingTunnel = "Preparing a tunnel to connect to %s"
	CmdConnectErrCluster      = "Unable to connect to the cluster: %s"
	CmdConnectErrService      = "Unable to connect to the service: %s"
	CmdConnectEstablishedCLI  = "Tunnel established at %s, waiting for user to interrupt (ctrl-c to end)"
	CmdConnectEstablishedWeb  = "Tunnel established at %s, opening your default web browser (ctrl-c to end)"
	CmdConnectTunnelClosed    = "Tunnel to %s successfully closed due to user interrupt"

	// zarf destroy
	CmdDestroyShort = "Tears down Zarf and removes its components from the environment"
	CmdDestroyLong  = "Tear down Zarf.\n\n" +
		"Deletes everything in the 'zarf' namespace within your connected k8s cluster.\n\n" +
		"If Zarf deployed your k8s cluster, this command will also tear your cluster down by " +
		"searching through /opt/zarf for any scripts that start with 'zarf-clean-' and executing them. " +
		"Since this is a cleanup operation, Zarf will not stop the teardown if one of the scripts produce " +
		"an error.\n\n" +
		"If Zarf did not deploy your k8s cluster, this command will delete the Zarf namespace, delete secrets " +
		"and labels that only Zarf cares about, and optionally uninstall components that Zarf deployed onto " +
		"the cluster. Since this is a cleanup operation, Zarf will not stop the uninstalls if one of the " +
		"resources produce an error while being deleted."

	CmdDestroyFlagConfirm          = "REQUIRED. Confirm the destroy action to prevent accidental deletions"
	CmdDestroyFlagRemoveComponents = "Also remove any installed components outside the zarf namespace"

	CmdDestroyErrNoScriptPath           = "Unable to find the folder (%s) which has the scripts to cleanup the cluster. Please double-check you have the right kube-context"
	CmdDestroyErrScriptPermissionDenied = "Received 'permission denied' when trying to execute the script (%s). Please double-check you have the correct kube-context."

	// zarf init
	CmdInitShort = "Prepares a k8s cluster for the deployment of Zarf packages"
	CmdInitLong  = "Injects a docker registry as well as other optional useful things (such as a git server " +
		"and a logging stack) into a k8s cluster under the 'zarf' namespace " +
		"to support future application deployments.\n" +
		"If you do not have a k8s cluster already configured, this command will give you " +
		"the ability to install a cluster locally.\n\n" +
		"This command looks for a zarf-init package in the local directory that the command was executed " +
		"from. If no package is found in the local directory and the Zarf CLI exists somewhere outside of " +
		"the current directory, Zarf will failover and attempt to find a zarf-init package in the directory " +
		"that the Zarf binary is located in.\n\n\n\n"

	CmdInitExample = `
# Initializing without any optional components:
$ zarf init

# Initializing w/ Zarfs internal git server:
$ zarf init --components=git-server

# Initializing w/ Zarfs internal git server and PLG stack:
$ zarf init --components=git-server,logging

# Initializing w/ an internal registry but with a different nodeport:
$ zarf init --nodeport=30333

# Initializing w/ an external registry:
$ zarf init --registry-push-password={PASSWORD} --registry-push-username={USERNAME} --registry-url={URL}

# Initializing w/ an external git server:
$ zarf init --git-push-password={PASSWORD} --git-push-username={USERNAME} --git-url={URL}

# Initializing w/ an external artifact server:
$ zarf init --artifact-push-password={PASSWORD} --artifact-push-username={USERNAME} --artifact-url={URL}

# NOTE: Not specifying a pull username/password will use the push user for pulling as well.
`

	CmdInitErrFlags             = "Invalid command flags were provided."
	CmdInitErrDownload          = "failed to download the init package: %s"
	CmdInitErrValidateGit       = "the 'git-push-username' and 'git-push-password' flags must be provided if the 'git-url' flag is provided"
	CmdInitErrValidateRegistry  = "the 'registry-push-username' and 'registry-push-password' flags must be provided if the 'registry-url' flag is provided"
	CmdInitErrValidateArtifact  = "the 'artifact-push-username' and 'artifact-push-token' flags must be provided if the 'artifact-url' flag is provided"
	CmdInitErrUnableCreateCache = "Unable to create the cache directory: %s"

	CmdInitPullAsk       = "It seems the init package could not be found locally, but can be pulled from oci://%s"
	CmdInitPullNote      = "Note: This will require an internet connection."
	CmdInitPullConfirm   = "Do you want to pull this init package?"
	CmdInitPullErrManual = "pull the init package manually and place it in the current working directory"

	CmdInitFlagSet = "Specify deployment variables to set on the command line (KEY=value)"

	CmdInitFlagConfirm      = "Confirms package deployment without prompting. ONLY use with packages you trust. Skips prompts to review SBOM, configure variables, select optional components and review potential breaking changes."
	CmdInitFlagComponents   = "Specify which optional components to install.  E.g. --components=git-server,logging"
	CmdInitFlagStorageClass = "Specify the storage class to use for the registry and git server.  E.g. --storage-class=standard"

	CmdInitFlagGitURL      = "External git server url to use for this Zarf cluster"
	CmdInitFlagGitPushUser = "Username to access to the git server Zarf is configured to use. User must be able to create repositories via 'git push'"
	CmdInitFlagGitPushPass = "Password for the push-user to access the git server"
	CmdInitFlagGitPullUser = "Username for pull-only access to the git server"
	CmdInitFlagGitPullPass = "Password for the pull-only user to access the git server"

	CmdInitFlagRegURL      = "External registry url address to use for this Zarf cluster"
	CmdInitFlagRegNodePort = "Nodeport to access a registry internal to the k8s cluster. Between [30000-32767]"
	CmdInitFlagRegPushUser = "Username to access to the registry Zarf is configured to use"
	CmdInitFlagRegPushPass = "Password for the push-user to connect to the registry"
	CmdInitFlagRegPullUser = "Username for pull-only access to the registry"
	CmdInitFlagRegPullPass = "Password for the pull-only user to access the registry"
	CmdInitFlagRegSecret   = "Registry secret value"

	CmdInitFlagArtifactURL       = "[alpha] External artifact registry url to use for this Zarf cluster"
	CmdInitFlagArtifactPushUser  = "[alpha] Username to access to the artifact registry Zarf is configured to use. User must be able to upload package artifacts."
	CmdInitFlagArtifactPushToken = "[alpha] API Token for the push-user to access the artifact registry"

	// zarf internal
	CmdInternalShort = "Internal tools used by zarf"

	CmdInternalAgentShort = "Runs the zarf agent"
	CmdInternalAgentLong  = "NOTE: This command is a hidden command and generally shouldn't be run by a human.\n" +
		"This command starts up a http webhook that Zarf deployments use to mutate pods to conform " +
		"with the Zarf container registry and Gitea server URLs."

	CmdInternalProxyShort = "[alpha] Runs the zarf agent http proxy"
	CmdInternalProxyLong  = "[alpha] NOTE: This command is a hidden command and generally shouldn't be run by a human.\n" +
		"This command starts up a http proxy that can be used by running pods to transform queries " +
		"that conform to Gitea / Gitlab repository and package URLs in the airgap."

	CmdInternalGenerateCliDocsShort   = "Creates auto-generated markdown of all the commands for the CLI"
	CmdInternalGenerateCliDocsSuccess = "Successfully created the CLI documentation"
	CmdInternalGenerateCliDocsErr     = "Unable to generate the CLI documentation: %s"

	CmdInternalConfigSchemaShort = "Generates a JSON schema for the zarf.yaml configuration"
	CmdInternalConfigSchemaErr   = "Unable to generate the zarf config schema"

	CmdInternalTypesSchemaShort = "Generates a JSON schema for the Zarf types (DeployedPackage ZarfPackage ZarfState)"
	CmdInternalTypesSchemaErr   = "Unable to generate the JSON schema for the Zarf types (DeployedPackage ZarfPackage ZarfState)"

	CmdInternalCreateReadOnlyGiteaUserShort = "Creates a read-only user in Gitea"
	CmdInternalCreateReadOnlyGiteaUserLong  = "Creates a read-only user in Gitea by using the Gitea API. " +
		"This is called internally by the supported Gitea package component."
	CmdInternalCreateReadOnlyGiteaUserErr = "Unable to create a read-only user in the Gitea service."

	CmdInternalArtifactRegistryGiteaTokenShort = "Creates an artifact registry token for Gitea"
	CmdInternalArtifactRegistryGiteaTokenLong  = "Creates an artifact registry token in Gitea using the Gitea API. " +
		"This is called internally by the supported Gitea package component."
	CmdInternalArtifactRegistryGiteaTokenErr = "Unable to create an artifact registry token for the Gitea service."

	CmdInternalUpdateGiteaPVCShort = "Updates an existing Gitea persistent volume claim"
	CmdInternalUpdateGiteaPVCLong  = "Updates an existing Gitea persistent volume claim by assessing if claim is a custom user provided claim or default." +
		"This is called internally by the supported Gitea package component."
	CmdInternalUpdateGiteaPVCErr          = "Unable to update the existing Gitea persistent volume claim."
	CmdInternalFlagUpdateGiteaPVCRollback = "Roll back previous Gitea persistent volume claim updates."

	CmdInternalIsValidHostnameShort = "Checks if the current machine's hostname is RFC1123 compliant"
	CmdInternalIsValidHostnameErr   = "The hostname '%s' is not valid. Ensure the hostname meets RFC1123 requirements https://www.rfc-editor.org/rfc/rfc1123.html."

	CmdInternalCrc32Short = "Generates a decimal CRC32 for the given text"

	// zarf package
	CmdPackageShort             = "Zarf package commands for creating, deploying, and inspecting packages"
	CmdPackageFlagConcurrency   = "Number of concurrent layer operations to perform when interacting with a remote package."
	CmdPackageFlagFlagPublicKey = "Path to public key file for validating signed packages"
	CmdPackageFlagRetries       = "Number of retries to perform for Zarf deploy operations like git/image pushes or Helm installs"

	CmdPackageCreateShort = "Creates a Zarf package from a given directory or the current directory"
	CmdPackageCreateLong  = "Builds an archive of resources and dependencies defined by the 'zarf.yaml' in the specified directory.\n" +
		"Private registries and repositories are accessed via credentials in your local '~/.docker/config.json', " +
		"'~/.git-credentials' and '~/.netrc'.\n"

	CmdPackageDeployShort = "Deploys a Zarf package from a local file or URL (runs offline)"
	CmdPackageDeployLong  = "Unpacks resources and dependencies from a Zarf package archive and deploys them onto the target system.\n" +
		"Kubernetes clusters are accessed via credentials in your current kubecontext defined in '~/.kube/config'"

	CmdPackageMirrorShort = "Mirrors a Zarf package's internal resources to specified image registries and git repositories"
	CmdPackageMirrorLong  = "Unpacks resources and dependencies from a Zarf package archive and mirrors them into the specified\n" +
		"image registries and git repositories within the target environment"
	CmdPackageMirrorExample = `
# Mirror resources to internal Zarf resources
$ zarf package mirror-resources <your-package.tar.zst> \
	--registry-url 127.0.0.1:31999 \
	--registry-push-username zarf-push \
	--registry-push-password <generated-registry-push-password> \
	--git-url http://zarf-gitea-http.zarf.svc.cluster.local:3000 \
	--git-push-username zarf-git-user \
	--git-push-password <generated-git-push-password>

# Mirror resources to external resources
$ zarf package mirror-resources <your-package.tar.zst> \
	--registry-url registry.enterprise.corp \
	--registry-push-username <registry-push-username> \
	--registry-push-password <registry-push-password> \
	--git-url https://git.enterprise.corp \
	--git-push-username <git-push-username> \
	--git-push-password <git-push-password>
`

	CmdPackageInspectShort = "Displays the definition of a Zarf package (runs offline)"
	CmdPackageInspectLong  = "Displays the 'zarf.yaml' definition for the specified package and optionally allows SBOMs to be viewed"

	CmdPackageListShort         = "Lists out all of the packages that have been deployed to the cluster (runs offline)"
	CmdPackageListNoPackageWarn = "Unable to get the packages deployed to the cluster"
	CmdPackageListUnmarshalErr  = "Unable to read all of the packages deployed to the cluster"

	CmdPackageCreateFlagConfirm               = "Confirm package creation without prompting"
	CmdPackageCreateFlagSet                   = "Specify package variables to set on the command line (KEY=value)"
	CmdPackageCreateFlagOutput                = "Specify the output (either a directory or an oci:// URL) for the created Zarf package"
	CmdPackageCreateFlagSbom                  = "View SBOM contents after creating the package"
	CmdPackageCreateFlagSbomOut               = "Specify an output directory for the SBOMs from the created Zarf package"
	CmdPackageCreateFlagSkipSbom              = "Skip generating SBOM for this package"
	CmdPackageCreateFlagMaxPackageSize        = "Specify the maximum size of the package in megabytes, packages larger than this will be split into multiple parts to be loaded onto smaller media (i.e. DVDs). Use 0 to disable splitting."
	CmdPackageCreateFlagSigningKey            = "Path to private key file for signing packages"
	CmdPackageCreateFlagSigningKeyPassword    = "Password to the private key file used for signing packages"
	CmdPackageCreateFlagDeprecatedKey         = "[Deprecated] Path to private key file for signing packages (use --signing-key instead)"
	CmdPackageCreateFlagDeprecatedKeyPassword = "[Deprecated] Password to the private key file used for signing packages (use --signing-key-pass instead)"
	CmdPackageCreateFlagDifferential          = "[beta] Build a package that only contains the differential changes from local resources and differing remote resources from the specified previously built package"
	CmdPackageCreateFlagRegistryOverride      = "Specify a map of domains to override on package create when pulling images (e.g. --registry-override docker.io=dockerio-reg.enterprise.intranet)"
	CmdPackageCreateFlagFlavor                = "The flavor of components to include in the resulting package (i.e. have a matching or empty \"only.flavor\" key)"
	CmdPackageCreateCleanPathErr              = "Invalid characters in Zarf cache path, defaulting to %s"
	CmdPackageCreateErr                       = "Failed to create package: %s"

	CmdPackageDeployFlagConfirm                        = "Confirms package deployment without prompting. ONLY use with packages you trust. Skips prompts to review SBOM, configure variables, select optional components and review potential breaking changes."
	CmdPackageDeployFlagAdoptExistingResources         = "Adopts any pre-existing K8s resources into the Helm charts managed by Zarf. ONLY use when you have existing deployments you want Zarf to takeover."
	CmdPackageDeployFlagSet                            = "Specify deployment variables to set on the command line (KEY=value)"
	CmdPackageDeployFlagComponents                     = "Comma-separated list of components to deploy.  Adding this flag will skip the prompts for selected components.  Globbing component names with '*' and deselecting 'default' components with a leading '-' are also supported."
	CmdPackageDeployFlagShasum                         = "Shasum of the package to deploy. Required if deploying a remote package and \"--insecure\" is not provided"
	CmdPackageDeployFlagSget                           = "[Deprecated] Path to public sget key file for remote packages signed via cosign. This flag will be removed in v1.0.0 please use the --key flag instead."
	CmdPackageDeployFlagSkipWebhooks                   = "[alpha] Skip waiting for external webhooks to execute as each package component is deployed"
	CmdPackageDeployFlagTimeout                        = "Timeout for Helm operations such as installs and rollbacks"
	CmdPackageDeployValidateArchitectureErr            = "this package architecture is %s, but the target cluster only has the %s architecture(s). These architectures must be compatible when \"images\" are present"
	CmdPackageDeployValidateLastNonBreakingVersionWarn = "The version of this Zarf binary '%s' is less than the LastNonBreakingVersion of '%s'. You may need to upgrade your Zarf version to at least '%s' to deploy this package"
	CmdPackageDeployInvalidCLIVersionWarn              = "CLIVersion is set to '%s' which can cause issues with package creation and deployment. To avoid such issues, please set the value to the valid semantic version for this version of Zarf."
	CmdPackageDeployErr                                = "Failed to deploy package: %s"

	CmdPackageMirrorFlagComponents = "Comma-separated list of components to mirror.  This list will be respected regardless of a component's 'required' or 'default' status.  Globbing component names with '*' and deselecting components with a leading '-' are also supported."
	CmdPackageMirrorFlagNoChecksum = "Turns off the addition of a checksum to image tags (as would be used by the Zarf Agent) while mirroring images."

	CmdPackageInspectFlagSbom    = "View SBOM contents while inspecting the package"
	CmdPackageInspectFlagSbomOut = "Specify an output directory for the SBOMs from the inspected Zarf package"
	CmdPackageInspectErr         = "Failed to inspect package: %s"

	CmdPackageRemoveShort          = "Removes a Zarf package that has been deployed already (runs offline)"
	CmdPackageRemoveFlagConfirm    = "REQUIRED. Confirm the removal action to prevent accidental deletions"
	CmdPackageRemoveFlagComponents = "Comma-separated list of components to remove.  This list will be respected regardless of a component's 'required' or 'default' status.  Globbing component names with '*' and deselecting components with a leading '-' are also supported."
	CmdPackageRemoveTarballErr     = "Invalid tarball path provided"
	CmdPackageRemoveExtractErr     = "Unable to extract the package contents"
	CmdPackageRemoveErr            = "Unable to remove the package with an error of: %s"

	CmdPackageRegistryPrefixErr = "Registry must be prefixed with 'oci://'"

	CmdPackagePublishShort   = "Publishes a Zarf package to a remote registry"
	CmdPackagePublishExample = `
# Publish a package to a remote registry
$ zarf package publish my-package.tar oci://my-registry.com/my-namespace

# Publish a skeleton package to a remote registry
$ zarf package publish ./path/to/dir oci://my-registry.com/my-namespace
`
	CmdPackagePublishFlagSigningKey         = "Path to a private key file for signing or re-signing packages with a new key"
	CmdPackagePublishFlagSigningKeyPassword = "Password to the private key file used for publishing packages"
	CmdPackagePublishErr                    = "Failed to publish package: %s"

	CmdPackagePullShort   = "Pulls a Zarf package from a remote registry and save to the local file system"
	CmdPackagePullExample = `
# Pull a package matching the current architecture
$ zarf package pull oci://ghcr.io/defenseunicorns/packages/dos-games:1.0.0

# Pull a package matching a specific architecture
$ zarf package pull oci://ghcr.io/defenseunicorns/packages/dos-games:1.0.0 -a arm64

# Pull a skeleton package
$ zarf package pull oci://ghcr.io/defenseunicorns/packages/dos-games:1.0.0 -a skeleton`
	CmdPackagePullFlagOutputDirectory = "Specify the output directory for the pulled Zarf package"
	CmdPackagePullErr                 = "Failed to pull package: %s"

	CmdPackageChoose                = "Choose or type the package file"
	CmdPackageChooseErr             = "Package path selection canceled: %s"
	CmdPackageClusterSourceFallback = "%q does not satisfy any current sources, assuming it is a package deployed to a cluster"
	CmdPackageInvalidSource         = "Unable to identify source from %q: %s"

	// zarf dev (prepare is an alias for dev)
	CmdDevShort = "Commands useful for developing packages"

	CmdDevDeployShort      = "[beta] Creates and deploys a Zarf package from a given directory"
	CmdDevDeployLong       = "[beta] Creates and deploys a Zarf package from a given directory, setting options like YOLO mode for faster iteration."
	CmdDevDeployFlagNoYolo = "Disable the YOLO mode default override and create / deploy the package as-defined"
	CmdDevDeployErr        = "Failed to dev deploy: %s"

<<<<<<< HEAD
	CmdDevPatchCredsMsg = "Zarf will not automatically add credentials to a manifest, please update the secret references manually as appropriate (i.e. 'private-registry' or 'private-git-server')."
	CmdDevPatchShort    = "Manually patches files to match Zarf's mutated airgap resource references (not needed when using the Zarf Agent)"
	CmdDevPatchLong     = "Manually patches files to match Zarf's mutated airgap resource references. Useful when not using the Zarf Agent in your cluster or when you need to see how a given resource will be mutated in the airgap."
	CmdDevPatchGitShort = "[Deprecated] Converts all .git URLs to the specified Zarf HOST and with the Zarf URL pattern in a given FILE.  NOTE:\n" +
=======
	CmdDevGenerateShort   = "[alpha] Creates a zarf.yaml automatically from a given remote (git) Helm chart"
	CmdDevGenerateExample = "zarf dev generate podinfo --url https://github.com/stefanprodan/podinfo.git --version 6.4.0 --gitPath charts/podinfo"

	CmdDevPatchGitShort = "Converts all .git URLs to the specified Zarf HOST and with the Zarf URL pattern in a given FILE.  NOTE:\n" +
>>>>>>> d0bcc204
		"This should only be used for manifests that are not mutated by the Zarf Agent Mutating Webhook."
	CmdDevPatchOverwritePrompt = "Overwrite the file %s with these changes?"
	CmdDevPatchOverwriteErr    = "Confirm overwrite canceled: %s"
	CmdDevPatchFileReadErr     = "Unable to read the file %s"
	CmdDevPatchFileWriteErr    = "Unable to write the changes back to the file"

	CmdDevPatchFlagGitUsername    = "User or organization name for the git account that the repos are created under"
	CmdDevPatchInvalidFileTypeErr = "Invalid filetype '%s' - valid filetypes are: oci and git"
	CmdDevPatchExample            = `
# Print all Zarf patch options:
$ zarf prepare patch

# Patch specific resource types with a host:
$ zarf prepare patch git http://zarf-gitea-http.zarf.svc.cluster.local:3000 ./manifest.yaml
$ zarf prepare patch oci 127.0.0.1:31999 ./manifest.yaml
`

	CmdDevPatchGitDeprecation = "Deprecated: This command has been replaced by 'zarf prepare patch git' and will be removed in Zarf v1.0.0."

	CmdDevSha256sumShort         = "Generates a SHA256SUM for the given file"
	CmdDevSha256sumRemoteWarning = "This is a remote source. If a published checksum is available you should use that rather than calculating it directly from the remote link."
	CmdDevSha256sumHashErr       = "Unable to compute the SHA256SUM hash: %s"

	CmdDevFindImagesShort = "Evaluates components in a Zarf file to identify images specified in their helm charts and manifests"
	CmdDevFindImagesLong  = "Evaluates components in a Zarf file to identify images specified in their helm charts and manifests.\n\n" +
		"Components that have repos that host helm charts can be processed by providing the --repo-chart-path."
	CmdDevFindImagesErr = "Unable to find images: %s"

	CmdDevGenerateConfigShort = "Generates a config file for Zarf"
	CmdDevGenerateConfigLong  = "Generates a Zarf config file for controlling how the Zarf CLI operates. Optionally accepts a filename to write the config to.\n\n" +
		"The extension will determine the format of the config file, e.g. env-1.yaml, env-2.json, env-3.toml etc.\n" +
		"Accepted extensions are json, toml, yaml.\n\n" +
		"NOTE: This file must not already exist. If no filename is provided, the config will be written to the current working directory as zarf-config.toml."
	CmdDevGenerateConfigErr = "Unable to write the config file %s, make sure the file doesn't already exist"

	CmdDevFlagExtractPath        = `The path inside of an archive to use to calculate the sha256sum (i.e. for use with "files.extractPath")`
	CmdDevFlagSet                = "Specify package variables to set on the command line (KEY=value). Note, if using a config file, this will be set by [package.create.set]."
	CmdDevFlagRepoChartPath      = `If git repos hold helm charts, often found with gitops tools, specify the chart path, e.g. "/" or "/chart"`
	CmdDevFlagGitAccount         = "User or organization name for the git account that the repos are created under."
	CmdDevFlagKubeVersion        = "Override the default helm template KubeVersion when performing a package chart template"
	CmdDevFlagFindImagesRegistry = "Override the ###ZARF_REGISTRY### value"
	CmdDevFlagFindImagesWhy      = "Prints the source manifest for the specified image"

	CmdDevLintShort = "Lints the given package for valid schema and recommended practices"
	CmdDevLintLong  = "Verifies the package schema, checks if any variables won't be evaluated, and checks for unpinned images/repos/files"
	CmdDevLintErr   = "Unable to lint package: %s"

	// zarf tools
	CmdToolsShort = "Collection of additional tools to make airgap easier"

	CmdToolsArchiverShort           = "Compresses/Decompresses generic archives, including Zarf packages"
	CmdToolsArchiverCompressShort   = "Compresses a collection of sources based off of the destination file extension."
	CmdToolsArchiverCompressErr     = "Unable to perform compression: %s"
	CmdToolsArchiverDecompressShort = "Decompresses an archive or Zarf package based off of the source file extension."
	CmdToolsArchiverDecompressErr   = "Unable to perform decompression: %s"

	CmdToolsArchiverUnarchiveAllErr = "Unable to unarchive all nested tarballs: %s"

	CmdToolsRegistryShort     = "Tools for working with container registries using go-containertools"
	CmdToolsRegistryZarfState = "Retrieving registry information from Zarf state"
	CmdToolsRegistryTunnel    = "Opening a tunnel from %s locally to %s in the cluster"

	CmdToolsRegistryCatalogExample = `
# List the repos internal to Zarf
$ zarf tools registry catalog

# List the repos for reg.example.com
$ zarf tools registry catalog reg.example.com
`
	CmdToolsRegistryListExample = `
# List the tags for a repo internal to Zarf
$ zarf tools registry ls 127.0.0.1:31999/stefanprodan/podinfo

# List the tags for a repo hosted at reg.example.com
$ zarf tools registry ls reg.example.com/stefanprodan/podinfo
`

	CmdToolsRegistryPushExample = `
# Push an image into an internal repo in Zarf
$ zarf tools registry push image.tar 127.0.0.1:31999/stefanprodan/podinfo:6.4.0

# Push an image into an repo hosted at reg.example.com
$ zarf tools registry push image.tar reg.example.com/stefanprodan/podinfo:6.4.0
`

	CmdToolsRegistryPullExample = `
# Pull an image from an internal repo in Zarf to a local tarball
$ zarf tools registry pull 127.0.0.1:31999/stefanprodan/podinfo:6.4.0 image.tar

# Pull an image from a repo hosted at reg.example.com to a local tarball
$ zarf tools registry pull reg.example.com/stefanprodan/podinfo:6.4.0 image.tar
`

	CmdToolsRegistryDeleteExample = `
# Delete an image digest from an internal repo in Zarf
$ zarf tools registry delete 127.0.0.1:31999/stefanprodan/podinfo@sha256:57a654ace69ec02ba8973093b6a786faa15640575fbf0dbb603db55aca2ccec8

# Delete an image digest from a repo hosted at reg.example.com
$ zarf tools registry delete reg.example.com/stefanprodan/podinfo@sha256:57a654ace69ec02ba8973093b6a786faa15640575fbf0dbb603db55aca2ccec8
`

	CmdToolsRegistryDigestExample = `
# Return an image digest for an internal repo in Zarf
$ zarf tools registry digest 127.0.0.1:31999/stefanprodan/podinfo:6.4.0

# Return an image digest from a repo hosted at reg.example.com
$ zarf tools registry digest reg.example.com/stefanprodan/podinfo:6.4.0
`

	CmdToolsRegistryPruneShort       = "Prunes images from the registry that are not currently being used by any Zarf packages."
	CmdToolsRegistryPruneFlagConfirm = "Confirm the image prune action to prevent accidental deletions"
	CmdToolsRegistryPruneImageList   = "The following image digests will be pruned from the registry:"
	CmdToolsRegistryPruneNoImages    = "There are no images to prune"
	CmdToolsRegistryPruneLookup      = "Looking up images within package definitions"
	CmdToolsRegistryPruneCatalog     = "Cataloging images in the registry"
	CmdToolsRegistryPruneCalculate   = "Calculating images to prune"
	CmdToolsRegistryPruneDelete      = "Deleting unused images"

	CmdToolsRegistryInvalidPlatformErr = "Invalid platform '%s': %s"
	CmdToolsRegistryFlagVerbose        = "Enable debug logs"
	CmdToolsRegistryFlagInsecure       = "Allow image references to be fetched without TLS"
	CmdToolsRegistryFlagNonDist        = "Allow pushing non-distributable (foreign) layers"
	CmdToolsRegistryFlagPlatform       = "Specifies the platform in the form os/arch[/variant][:osversion] (e.g. linux/amd64)."

	CmdToolsGetGitPasswdShort       = "[Deprecated] Returns the push user's password for the Git server"
	CmdToolsGetGitPasswdLong        = "[Deprecated] Reads the password for a user with push access to the configured Git server in Zarf State. Note that this command has been replaced by 'zarf tools get-creds git' and will be removed in Zarf v1.0.0."
	CmdToolsGetGitPasswdDeprecation = "Deprecated: This command has been replaced by 'zarf tools get-creds git' and will be removed in Zarf v1.0.0."

	CmdToolsMonitorShort = "Launches a terminal UI to monitor the connected cluster using K9s."

	CmdToolsHelmShort = "Subset of the Helm CLI included with Zarf to help manage helm charts."
	CmdToolsHelmLong  = "Subset of the Helm CLI that includes the repo and dependency commands for managing helm charts destined for the air gap."

	CmdToolsClearCacheShort         = "Clears the configured git and image cache directory"
	CmdToolsClearCacheDir           = "Cache directory set to: %s"
	CmdToolsClearCacheErr           = "Unable to clear the cache directory %s"
	CmdToolsClearCacheSuccess       = "Successfully cleared the cache from %s"
	CmdToolsClearCacheFlagCachePath = "Specify the location of the Zarf artifact cache (images and git repositories)"

	CmdToolsCraneNotEnoughArgumentsErr   = "You do not have enough arguments specified for this command"
	CmdToolsCraneConnectedButBadStateErr = "Detected a K8s cluster but was unable to get Zarf state - continuing without state information: %s"

	CmdToolsDownloadInitShort               = "Downloads the init package for the current Zarf version into the specified directory"
	CmdToolsDownloadInitFlagOutputDirectory = "Specify a directory to place the init package in."
	CmdToolsDownloadInitErr                 = "Unable to download the init package: %s"

	CmdToolsGenPkiShort       = "Generates a Certificate Authority and PKI chain of trust for the given host"
	CmdToolsGenPkiSuccess     = "Successfully created a chain of trust for %s"
	CmdToolsGenPkiFlagAltName = "Specify Subject Alternative Names for the certificate"

	CmdToolsGenKeyShort                 = "Generates a cosign public/private keypair that can be used to sign packages"
	CmdToolsGenKeyPrompt                = "Private key password (empty for no password): "
	CmdToolsGenKeyPromptAgain           = "Private key password again (empty for no password): "
	CmdToolsGenKeyPromptExists          = "File %s already exists. Overwrite? "
	CmdToolsGenKeyErrUnableGetPassword  = "unable to get password for private key: %s"
	CmdToolsGenKeyErrPasswordsNotMatch  = "passwords do not match"
	CmdToolsGenKeyErrUnableToGenKeypair = "unable to generate key pair: %s"
	CmdToolsGenKeyErrNoConfirmOverwrite = "did not receive confirmation for overwriting key file(s)"
	CmdToolsGenKeySuccess               = "Generated key pair and written to %s and %s"

	CmdToolsSbomShort = "Generates a Software Bill of Materials (SBOM) for the given package"
	CmdToolsSbomErr   = "Unable to create SBOM (Syft) CLI"

	CmdToolsWaitForShort = "Waits for a given Kubernetes resource to be ready"
	CmdToolsWaitForLong  = "By default Zarf will wait for all Kubernetes resources to be ready before completion of a component during a deployment.\n" +
		"This command can be used to wait for a Kubernetes resources to exist and be ready that may be created by a Gitops tool or a Kubernetes operator.\n" +
		"You can also wait for arbitrary network endpoints using REST or TCP checks.\n\n"
	CmdToolsWaitForExample = `
# Wait for Kubernetes resources:
$ zarf tools wait-for pod my-pod-name ready -n default                  #  wait for pod my-pod-name in namespace default to be ready
$ zarf tools wait-for p cool-pod-name ready -n cool                     #  wait for pod (using p alias) cool-pod-name in namespace cool to be ready
$ zarf tools wait-for deployment podinfo available -n podinfo           #  wait for deployment podinfo in namespace podinfo to be available
$ zarf tools wait-for pod app=podinfo ready -n podinfo                  #  wait for pod with label app=podinfo in namespace podinfo to be ready
$ zarf tools wait-for svc zarf-docker-registry exists -n zarf           #  wait for service zarf-docker-registry in namespace zarf to exist
$ zarf tools wait-for svc zarf-docker-registry -n zarf                  #  same as above, except exists is the default condition
$ zarf tools wait-for crd addons.k3s.cattle.io                          #  wait for crd addons.k3s.cattle.io to exist
$ zarf tools wait-for sts test-sts '{.status.availableReplicas}'=23     #  wait for statefulset test-sts to have 23 available replicas

# Wait for network endpoints:
$ zarf tools wait-for http localhost:8080 200                           #  wait for a 200 response from http://localhost:8080
$ zarf tools wait-for tcp localhost:8080                                #  wait for a connection to be established on localhost:8080
$ zarf tools wait-for https 1.1.1.1 200                                 #  wait for a 200 response from https://1.1.1.1
$ zarf tools wait-for http google.com                                   #  wait for any 2xx response from http://google.com
$ zarf tools wait-for http google.com success                           #  wait for any 2xx response from http://google.com
`
	CmdToolsWaitForFlagTimeout        = "Specify the timeout duration for the wait command."
	CmdToolsWaitForErrTimeoutString   = "Invalid timeout duration '%s'. Please use a valid duration string (e.g. 1s, 2m, 3h)."
	CmdToolsWaitForErrTimeout         = "Wait timed out."
	CmdToolsWaitForErrConditionString = "Invalid HTTP status code. Please use a valid HTTP status code (e.g. 200, 404, 500)."
	CmdToolsWaitForErrZarfPath        = "Could not locate the current Zarf binary path."
	CmdToolsWaitForFlagNamespace      = "Specify the namespace of the resources to wait for."

	CmdToolsKubectlDocs = "Kubectl command. See https://kubernetes.io/docs/reference/kubectl/overview/ for more information."

	CmdToolsGetCredsShort   = "Displays a table of credentials for deployed Zarf services. Pass a service key to get a single credential"
	CmdToolsGetCredsLong    = "Display a table of credentials for deployed Zarf services. Pass a service key to get a single credential. i.e. 'zarf tools get-creds registry'"
	CmdToolsGetCredsExample = `
# Print all Zarf credentials:
$ zarf tools get-creds

# Get specific Zarf credentials:
$ zarf tools get-creds registry
$ zarf tools get-creds registry-readonly
$ zarf tools get-creds git
$ zarf tools get-creds git-readonly
$ zarf tools get-creds artifact
$ zarf tools get-creds logging
`

	CmdToolsUpdateCredsShort   = "Updates the credentials for deployed Zarf services. Pass a service key to update credentials for a single service"
	CmdToolsUpdateCredsLong    = "Updates the credentials for deployed Zarf services. Pass a service key to update credentials for a single service. i.e. 'zarf tools update-creds registry'"
	CmdToolsUpdateCredsExample = `
# Autogenerate all Zarf credentials at once:
$ zarf tools update-creds

# Autogenerate specific Zarf service credentials:
$ zarf tools update-creds registry
$ zarf tools update-creds git
$ zarf tools update-creds artifact
$ zarf tools update-creds agent

# Update all Zarf credentials w/external services at once:
$ zarf tools update-creds \
	--registry-push-username={USERNAME} --registry-push-password={PASSWORD} \
	--git-push-username={USERNAME} --git-push-password={PASSWORD} \
	--artifact-push-username={USERNAME} --artifact-push-token={PASSWORD}

# NOTE: Any credentials omitted from flags without a service key specified will be autogenerated - URLs will only change if specified.
# Config options can also be set with the 'init' section of a Zarf config file.

# Update specific Zarf credentials w/external services:
$ zarf tools update-creds registry --registry-push-username={USERNAME} --registry-push-password={PASSWORD}
$ zarf tools update-creds git --git-push-username={USERNAME} --git-push-password={PASSWORD}
$ zarf tools update-creds artifact --artifact-push-username={USERNAME} --artifact-push-token={PASSWORD}

# NOTE: Not specifying a pull username/password will keep the previous pull username/password.
`
	CmdToolsUpdateCredsConfirmFlag          = "Confirm updating credentials without prompting"
	CmdToolsUpdateCredsConfirmProvided      = "Confirm flag specified, continuing without prompting."
	CmdToolsUpdateCredsConfirmContinue      = "Continue with these changes?"
	CmdToolsUpdateCredsInvalidServiceErr    = "Invalid service key specified - valid keys are: %s, %s, and %s"
	CmdToolsUpdateCredsUnableCreateToken    = "Unable to create the new Gitea artifact token: %s"
	CmdToolsUpdateCredsUnableUpdateRegistry = "Unable to update Zarf Registry values: %s"
	CmdToolsUpdateCredsUnableUpdateGit      = "Unable to update Zarf Git Server values: %s"
	CmdToolsUpdateCredsUnableUpdateAgent    = "Unable to update Zarf Agent TLS secrets: %s"
	CmdToolsUpdateCredsUnableUpdateCreds    = "Unable to update Zarf credentials"

	// zarf version
	CmdVersionShort = "Shows the version of the running Zarf binary"
	CmdVersionLong  = "Displays the version of the Zarf release that the current binary was built from."

	// tools version
	CmdToolsVersionShort = "Print the version"

	// cmd viper setup
	CmdViperErrLoadingConfigFile = "failed to load config file: %s"
	CmdViperInfoUsingConfigFile  = "Using config file %s"
)

// Zarf Agent messages
// These are only seen in the Kubernetes logs.
const (
	AgentInfoWebhookAllowed = "Webhook [%s - %s] - Allowed: %t"
	AgentInfoShutdown       = "Shutdown gracefully..."
	AgentInfoPort           = "Server running in port: %s"
	AgentWarnNotOCIType     = "Skipping HelmRepo mutation because the type is not OCI: %s"
	AgentWarnSemVerRef      = "Detected a semver OCI ref (%s) - continuing but will be unable to guarantee against collisions"

	AgentErrBadRequest             = "could not read request body: %s"
	AgentErrBindHandler            = "Unable to bind the webhook handler"
	AgentErrCouldNotDeserializeReq = "could not deserialize request: %s"
	AgentErrGetState               = "failed to load zarf state from file: %w"
	AgentErrHostnameMatch          = "failed to complete hostname matching: %w"
	AgentErrImageSwap              = "Unable to swap the host for (%s)"
	AgentErrInvalidMethod          = "invalid method only POST requests are allowed"
	AgentErrInvalidOp              = "invalid operation: %s"
	AgentErrInvalidType            = "only content type 'application/json' is supported"
	AgentErrMarshallJSONPatch      = "unable to marshall the json patch"
	AgentErrMarshalResponse        = "unable to marshal the response"
	AgentErrNilReq                 = "malformed admission review: request is nil"
	AgentErrShutdown               = "unable to properly shutdown the web server"
	AgentErrStart                  = "Failed to start the web server"
	AgentErrUnableTransform        = "unable to transform the provided request; see zarf http proxy logs for more details"
)

// Package create
const (
	PkgCreateErrDifferentialSameVersion = "unable to create differential package. Please ensure the differential package version and reference package version are not the same. The package version must be incremented"
	PkgCreateErrDifferentialNoVersion   = "unable to create differential package. Please ensure both package versions are set"
)

// Package deploy
const (
	PkgDeployErrMultipleComponentsSameGroup        = "You cannot specify multiple components (%q, %q) within the same group (%q) when using the --components flag."
	PkgDeployErrNoDefaultOrSelection               = "You must make a selection from %q with the --components flag as there is no default in their group."
	PkgDeployErrNoCompatibleComponentsForSelection = "No compatible components found that matched %q. Please check spelling and try again."
	PkgDeployErrComponentSelectionCanceled         = "Component selection canceled: %s"
)

// Package validate
const (
	PkgValidateTemplateDeprecation        = "Package template %q is using the deprecated syntax ###ZARF_PKG_VAR_%s###. This will be removed in Zarf v1.0.0. Please update to ###ZARF_PKG_TMPL_%s###."
	PkgValidateMustBeUppercase            = "variable name %q must be all uppercase and contain no special characters except _"
	PkgValidateErrAction                  = "invalid action: %w"
	PkgValidateErrActionVariables         = "component %q cannot contain setVariables outside of onDeploy in actions"
	PkgValidateErrActionCmdWait           = "action %q cannot be both a command and wait action"
	PkgValidateErrActionClusterNetwork    = "a single wait action must contain only one of cluster or network"
	PkgValidateErrChart                   = "invalid chart definition: %w"
	PkgValidateErrChartName               = "chart %q exceed the maximum length of %d characters"
	PkgValidateErrChartNameMissing        = "chart %q must include a name"
	PkgValidateErrChartNameNotUnique      = "chart name %q is not unique"
	PkgValidateErrChartNamespaceMissing   = "chart %q must include a namespace"
	PkgValidateErrChartURLOrPath          = "chart %q must have either a url or localPath"
	PkgValidateErrChartVersion            = "chart %q must include a chart version"
	PkgValidateErrComponentName           = "component name %q must be all lowercase and contain no special characters except '-' and cannot start with a '-'"
	PkgValidateErrComponentNameNotUnique  = "component name %q is not unique"
	PkgValidateErrComponent               = "invalid component %q: %w"
	PkgValidateErrComponentReqDefault     = "component %q cannot be both required and default"
	PkgValidateErrComponentReqGrouped     = "component %q cannot be both required and grouped"
	PkgValidateErrComponentYOLO           = "component %q incompatible with the online-only package flag (metadata.yolo): %w"
	PkgValidateErrGroupMultipleDefaults   = "group %q has multiple defaults (%q, %q)"
	PkgValidateErrGroupOneComponent       = "group %q only has one component (%q)"
	PkgValidateErrConstant                = "invalid package constant: %w"
	PkgValidateErrImportDefinition        = "invalid imported definition for %s: %s"
	PkgValidateErrInitNoYOLO              = "sorry, you can't YOLO an init package"
	PkgValidateErrManifest                = "invalid manifest definition: %w"
	PkgValidateErrManifestFileOrKustomize = "manifest %q must have at least one file or kustomization"
	PkgValidateErrManifestNameLength      = "manifest %q exceed the maximum length of %d characters"
	PkgValidateErrManifestNameMissing     = "manifest %q must include a name"
	PkgValidateErrManifestNameNotUnique   = "manifest name %q is not unique"
	PkgValidateErrName                    = "invalid package name: %w"
	PkgValidateErrPkgConstantName         = "constant name %q must be all uppercase and contain no special characters except _"
	PkgValidateErrPkgConstantPattern      = "provided value for constant %q does not match pattern %q"
	PkgValidateErrPkgName                 = "package name %q must be all lowercase and contain no special characters except '-' and cannot start with a '-'"
	PkgValidateErrVariable                = "invalid package variable: %w"
	PkgValidateErrYOLONoArch              = "cluster architecture not allowed"
	PkgValidateErrYOLONoDistro            = "cluster distros not allowed"
	PkgValidateErrYOLONoGit               = "git repos not allowed"
	PkgValidateErrYOLONoOCI               = "OCI images not allowed"
)

// Collection of reusable error messages.
var (
	ErrInitNotFound        = errors.New("this command requires a zarf-init package, but one was not found on the local system. Re-run the last command again without '--confirm' to download the package")
	ErrUnableToCheckArch   = errors.New("unable to get the configured cluster's architecture")
	ErrInterrupt           = errors.New("execution cancelled due to an interrupt")
	ErrUnableToGetPackages = errors.New("unable to load the Zarf Package data from the cluster")
)

// Collection of reusable warn messages.
var (
	WarnSGetDeprecation = "Using sget to download resources is being deprecated and will removed in the v1.0.0 release of Zarf. Please publish the packages as OCI artifacts instead."
)<|MERGE_RESOLUTION|>--- conflicted
+++ resolved
@@ -359,18 +359,14 @@
 	CmdDevDeployFlagNoYolo = "Disable the YOLO mode default override and create / deploy the package as-defined"
 	CmdDevDeployErr        = "Failed to dev deploy: %s"
 
-<<<<<<< HEAD
 	CmdDevPatchCredsMsg = "Zarf will not automatically add credentials to a manifest, please update the secret references manually as appropriate (i.e. 'private-registry' or 'private-git-server')."
 	CmdDevPatchShort    = "Manually patches files to match Zarf's mutated airgap resource references (not needed when using the Zarf Agent)"
 	CmdDevPatchLong     = "Manually patches files to match Zarf's mutated airgap resource references. Useful when not using the Zarf Agent in your cluster or when you need to see how a given resource will be mutated in the airgap."
 	CmdDevPatchGitShort = "[Deprecated] Converts all .git URLs to the specified Zarf HOST and with the Zarf URL pattern in a given FILE.  NOTE:\n" +
-=======
+		"This should only be used for manifests that are not mutated by the Zarf Agent Mutating Webhook."
 	CmdDevGenerateShort   = "[alpha] Creates a zarf.yaml automatically from a given remote (git) Helm chart"
 	CmdDevGenerateExample = "zarf dev generate podinfo --url https://github.com/stefanprodan/podinfo.git --version 6.4.0 --gitPath charts/podinfo"
 
-	CmdDevPatchGitShort = "Converts all .git URLs to the specified Zarf HOST and with the Zarf URL pattern in a given FILE.  NOTE:\n" +
->>>>>>> d0bcc204
-		"This should only be used for manifests that are not mutated by the Zarf Agent Mutating Webhook."
 	CmdDevPatchOverwritePrompt = "Overwrite the file %s with these changes?"
 	CmdDevPatchOverwriteErr    = "Confirm overwrite canceled: %s"
 	CmdDevPatchFileReadErr     = "Unable to read the file %s"
