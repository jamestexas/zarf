// SPDX-License-Identifier: Apache-2.0
// SPDX-FileCopyrightText: 2021-Present The Zarf Authors

package test

import (
	"fmt"
	"os"
	"path/filepath"
	"testing"

	"github.com/defenseunicorns/zarf/src/config/lang"
	"github.com/stretchr/testify/require"
)

func TestLint(t *testing.T) {
	t.Log("E2E: Lint")

	t.Run("zarf test lint success", func(t *testing.T) {
		t.Log("E2E: Test lint on schema success")

		// This runs lint on the zarf.yaml in the base directory of the repo
		_, _, err := e2e.Zarf("dev", "lint")
		require.NoError(t, err, "Expect no error here because the yaml file is following schema")
	})

	t.Run("zarf test lint fail", func(t *testing.T) {
		t.Log("E2E: Test lint on schema fail")

		testPackagePath := filepath.Join("src", "test", "packages", "12-lint")
		configPath := filepath.Join(testPackagePath, "zarf-config.toml")
		os.Setenv("ZARF_CONFIG", configPath)
		_, stderr, err := e2e.Zarf("dev", "lint", testPackagePath, "-f", "good-flavor")
		os.Unsetenv("ZARF_CONFIG")
		require.Error(t, err, "Require an exit code since there was warnings / errors")
		strippedStderr := e2e.StripMessageFormatting(stderr)

		key := "BUSYBOX_IMAGE"
		require.Contains(t, strippedStderr, fmt.Sprintf(lang.PkgValidateTemplateDeprecation, key, key, key))
		require.Contains(t, strippedStderr, ".components.[2].repos.[0] | Unpinned repository")
		require.Contains(t, strippedStderr, ".metadata | Additional property description1 is not allowed")
		require.Contains(t, strippedStderr, ".components.[0].import | Additional property not-path is not allowed")
		// Testing the import / compose on lint is working
		require.Contains(t, strippedStderr, ".components.[1].images.[0] | Image not pinned with digest - registry.com:9001/whatever/image:latest")
		// Testing import / compose + variables are working
<<<<<<< HEAD
		require.Contains(t, strippedStderr, ".components.[2].images.[2] | Image not pinned with digest - busybox:latest")
=======
		require.Contains(t, strippedStderr, ".components.[2].images.[3] | Image not pinned with digest - busybox:latest")
>>>>>>> 57c6e867
		// Testing OCI imports get linted
		require.Contains(t, strippedStderr, ".components.[0].images.[0] | Image not pinned with digest - defenseunicorns/zarf-game:multi-tile-dark")

		// Check flavors
		require.NotContains(t, strippedStderr, "image-in-bad-flavor-component:unpinned")
		require.Contains(t, strippedStderr, "image-in-good-flavor-component:unpinned")

		// Check reported filepaths
		require.Contains(t, strippedStderr, "Linting package \"dos-games\" at oci://🦄/dos-games:1.0.0")
		require.Contains(t, strippedStderr, fmt.Sprintf("Linting package \"lint\" at %s", testPackagePath))

	})

}<|MERGE_RESOLUTION|>--- conflicted
+++ resolved
@@ -43,11 +43,7 @@
 		// Testing the import / compose on lint is working
 		require.Contains(t, strippedStderr, ".components.[1].images.[0] | Image not pinned with digest - registry.com:9001/whatever/image:latest")
 		// Testing import / compose + variables are working
-<<<<<<< HEAD
-		require.Contains(t, strippedStderr, ".components.[2].images.[2] | Image not pinned with digest - busybox:latest")
-=======
 		require.Contains(t, strippedStderr, ".components.[2].images.[3] | Image not pinned with digest - busybox:latest")
->>>>>>> 57c6e867
 		// Testing OCI imports get linted
 		require.Contains(t, strippedStderr, ".components.[0].images.[0] | Image not pinned with digest - defenseunicorns/zarf-game:multi-tile-dark")
 
