// SPDX-License-Identifier: Apache-2.0
// SPDX-FileCopyrightText: 2021-Present The Zarf Authors

// Package images provides functions for building and pushing images.
package images

import (
	"bytes"
	"context"
<<<<<<< HEAD
	"encoding/json"
	"errors"
=======
>>>>>>> 5ab393ab
	"fmt"
	"path/filepath"
	"strings"

	"github.com/defenseunicorns/pkg/helpers"
	"github.com/defenseunicorns/zarf/src/config"
	"github.com/defenseunicorns/zarf/src/pkg/layout"
	"github.com/defenseunicorns/zarf/src/pkg/message"
	"github.com/defenseunicorns/zarf/src/pkg/transform"
	"github.com/defenseunicorns/zarf/src/pkg/utils"
	"github.com/google/go-containerregistry/pkg/crane"
	"github.com/google/go-containerregistry/pkg/logs"
	"github.com/google/go-containerregistry/pkg/name"
	v1 "github.com/google/go-containerregistry/pkg/v1"
	"github.com/google/go-containerregistry/pkg/v1/cache"
	"github.com/google/go-containerregistry/pkg/v1/daemon"
	"github.com/google/go-containerregistry/pkg/v1/empty"
	clayout "github.com/google/go-containerregistry/pkg/v1/layout"
	"github.com/google/go-containerregistry/pkg/v1/partial"
<<<<<<< HEAD
	"github.com/google/go-containerregistry/pkg/v1/stream"
	cranetypes "github.com/google/go-containerregistry/pkg/v1/types"
=======
>>>>>>> 5ab393ab
	"github.com/moby/moby/client"
	ocispec "github.com/opencontainers/image-spec/specs-go/v1"
)

// ImgInfo wraps references/information about an image
type ImgInfo struct {
	RefInfo        transform.Image
	Img            v1.Image
	HasImageLayers bool
}

func getManifest(refInfo transform.Image) (v1.IndexManifest, error) {
	indexManifestJson, err := crane.Manifest(refInfo.Reference)
	if err != nil {
		return v1.IndexManifest{}, err
	}

	// Parse the manifest list
	var idx v1.IndexManifest
	if err := json.Unmarshal(indexManifestJson, &idx); err != nil {
		return v1.IndexManifest{}, err
	}
	return idx, err
}

// TODO
// make work with registry override
func PullIndexes(refInfos []transform.Image, imageBaseDir string) ([]string, error) {
	//TODO de-dup
	cranePath, err := clayout.FromPath(imageBaseDir)
	// Use crane pattern for creating OCI layout if it doesn't exist
	if err != nil {
		// If it doesn't exist create it
		cranePath, err = clayout.Write(imageBaseDir, empty.Index)
		if err != nil {
			return nil, err
		}
	}
	var digests []string
	for _, refInfo := range refInfos {
		indexManifestJson, err := crane.Manifest(refInfo.Reference)
		if err != nil {
			return nil, err
		}

		// Parse the manifest list
		var idx v1.IndexManifest
		if err := json.Unmarshal(indexManifestJson, &idx); err != nil {
			return nil, err
		}
		digestSplit := strings.Split(refInfo.Digest, ":")
		digest := v1.Hash{Algorithm: digestSplit[0], Hex: digestSplit[1]}
		annotations := make(map[string]string)
		annotations[ocispec.AnnotationBaseImageName] = fmt.Sprintf("%s:%s", refInfo.Name, refInfo.Tag)
		indexDesc := v1.Descriptor{
			Size:        int64(len(indexManifestJson)),
			Digest:      digest,
			MediaType:   idx.MediaType,
			Annotations: annotations,
		}

		// TODO what is nopcloser and what are the other types of closers
		cranePath.WriteBlob(digest, io.NopCloser(bytes.NewReader(indexManifestJson)))
		cranePath.AppendDescriptor(indexDesc)
		digests = append(digests, digest.Hex)

	}
	return digests, nil
}

func IsImageIndex(mediaType cranetypes.MediaType) bool {
	return (mediaType == cranetypes.OCIImageIndex || mediaType == cranetypes.DockerManifestList)
}

func GetImagesFromIndexSha(refInfo transform.Image) (map[string]transform.Image, error) {
	newImages := make(map[string]transform.Image)
	if refInfo.Digest == "" {
		return newImages, nil
	}

	indexManifestJson, err := crane.Manifest(refInfo.Reference)
	if err != nil {
		return nil, err
	}

	// Parse the manifest list
	var idx v1.IndexManifest
	if err := json.Unmarshal(indexManifestJson, &idx); err != nil {
		return nil, err
	}

	if !IsImageIndex(idx.MediaType) {
		return newImages, nil
	}

	for _, manifest := range idx.Manifests {
		newImage := fmt.Sprintf("%s:%s@%s", refInfo.Name, refInfo.Tag, manifest.Digest)
		newImageRef, err := transform.ParseImageRef(newImage)
		if err != nil {
			return nil, err
		}
		newImages[newImage] = newImageRef
	}
	return newImages, nil
}

// PullAll pulls all of the images in the provided tag map.
func (i *ImageConfig) PullAll() ([]ImgInfo, error) {
	var (
		longer            string
		imageCount        = len(i.ImageList)
		refInfoToImage    = map[transform.Image]v1.Image{}
		referenceToDigest = make(map[string]string)
		imgInfoList       []ImgInfo
	)

	type digestInfo struct {
		refInfo transform.Image
		digest  string
	}

	// Give some additional user feedback on larger image sets
	if imageCount > 15 {
		longer = "This step may take a couple of minutes to complete."
	} else if imageCount > 5 {
		longer = "This step may take several seconds to complete."
	}

	spinner := message.NewProgressSpinner("Loading metadata for %d images. %s", imageCount, longer)
	defer spinner.Stop()

	logs.Warn.SetOutput(&message.DebugWriter{})
	logs.Progress.SetOutput(&message.DebugWriter{})

	metadataImageConcurrency := helpers.NewConcurrencyTools[ImgInfo, error](len(i.ImageList))

	defer metadataImageConcurrency.Cancel()

	spinner.Updatef("Fetching image metadata (0 of %d)", len(i.ImageList))

	// Spawn a goroutine for each image to load its metadata
	for _, refInfo := range i.ImageList {
		// Create a closure so that we can pass the src into the goroutine
		refInfo := refInfo
		go func() {

			if metadataImageConcurrency.IsDone() {
				return
			}

			actualSrc := refInfo.Reference
			for k, v := range i.RegistryOverrides {
				if strings.HasPrefix(refInfo.Reference, k) {
					actualSrc = strings.Replace(refInfo.Reference, k, v, 1)
				}
			}

			if metadataImageConcurrency.IsDone() {
				return
			}

			img, hasImageLayers, err := i.PullImage(actualSrc, spinner)
			if err != nil {
				metadataImageConcurrency.ErrorChan <- fmt.Errorf("failed to pull %s: %w", actualSrc, err)
				return
			}

			if metadataImageConcurrency.IsDone() {
				return
			}

			metadataImageConcurrency.ProgressChan <- ImgInfo{RefInfo: refInfo, Img: img, HasImageLayers: hasImageLayers}
		}()
	}

	onMetadataProgress := func(finishedImage ImgInfo, iteration int) {
		spinner.Updatef("Fetching image metadata (%d of %d): %s", iteration+1, len(i.ImageList), finishedImage.RefInfo.Reference)
		refInfoToImage[finishedImage.RefInfo] = finishedImage.Img
		imgInfoList = append(imgInfoList, finishedImage)
	}

	onMetadataError := func(err error) error {
		return err
	}

	if err := metadataImageConcurrency.WaitWithProgress(onMetadataProgress, onMetadataError); err != nil {
		return nil, err
	}

	// Create the ImagePath directory
	if err := helpers.CreateDirectory(i.ImagesPath, helpers.ReadExecuteAllWriteUser); err != nil {
		return nil, fmt.Errorf("failed to create image path %s: %w", i.ImagesPath, err)
	}

	totalBytes := int64(0)
	processedLayers := make(map[string]v1.Layer)
	for refInfo, img := range refInfoToImage {
		// Get the byte size for this image
		layers, err := img.Layers()
		if err != nil {
			return nil, fmt.Errorf("unable to get layers for image %s: %w", refInfo.Reference, err)
		}
		for _, layer := range layers {
			layerDigest, err := layer.Digest()
			if err != nil {
				return nil, fmt.Errorf("unable to get digest for image layer: %w", err)
			}

			// Only calculate this layer size if we haven't already looked at it
			if _, ok := processedLayers[layerDigest.Hex]; !ok {
				size, err := layer.Size()
				if err != nil {
					return nil, fmt.Errorf("unable to get size of layer: %w", err)
				}
				totalBytes += size
				processedLayers[layerDigest.Hex] = layer
			}

		}
	}
	spinner.Updatef("Preparing image sources and cache for image pulling")

	// Create special sauce crane Path object
	// If it already exists use it
	cranePath, err := clayout.FromPath(i.ImagesPath)
	// Use crane pattern for creating OCI layout if it doesn't exist
	if err != nil {
		// If it doesn't exist create it
		cranePath, err = clayout.Write(i.ImagesPath, empty.Index)
		if err != nil {
			return nil, err
		}
	}

	for refInfo, img := range refInfoToImage {
		imgDigest, err := img.Digest()
		if err != nil {
			return nil, fmt.Errorf("unable to get digest for image %s: %w", refInfo.Reference, err)
		}
		referenceToDigest[refInfo.Reference] = imgDigest.String()
	}

	spinner.Success()

	// Create a thread to update a progress bar as we save the image files to disk
	doneSaving := make(chan error)
	updateText := fmt.Sprintf("Pulling %d images", imageCount)
	go utils.RenderProgressBarForLocalDirWrite(i.ImagesPath, totalBytes, doneSaving, updateText, updateText)

	imageSavingConcurrency := helpers.NewConcurrencyTools[digestInfo, error](len(refInfoToImage))

	defer imageSavingConcurrency.Cancel()

	// Spawn a goroutine for each image to write it's config and manifest to disk using crane
	for refInfo, img := range refInfoToImage {
		// Create a closure so that we can pass the refInfo and img into the goroutine
		refInfo, img := refInfo, img
		go func() {
			if err := cranePath.WriteImage(img); err != nil {
				// Check if the cache has been invalidated, and warn the user if so
				if strings.HasPrefix(err.Error(), "error writing layer: expected blob size") {
					message.Warnf("Potential image cache corruption: %s - try clearing cache with \"zarf tools clear-cache\"", err.Error())
				}
				imageSavingConcurrency.ErrorChan <- fmt.Errorf("error when trying to save the img (%s): %w", refInfo.Reference, err)
				return
			}

			if imageSavingConcurrency.IsDone() {
				return
			}

			// Get the image digest so we can set an annotation in the image.json later
			imgDigest, err := img.Digest()
			if err != nil {
				imageSavingConcurrency.ErrorChan <- err
				return
			}

			if imageSavingConcurrency.IsDone() {
				return
			}

			imageSavingConcurrency.ProgressChan <- digestInfo{digest: imgDigest.String(), refInfo: refInfo}
		}()
	}

	onImageSavingProgress := func(finishedImage digestInfo, _ int) {
		referenceToDigest[finishedImage.refInfo.Reference] = finishedImage.digest
	}

	onImageSavingError := func(err error) error {
		// Send a signal to the progress bar that we're done and wait for the thread to finish
		doneSaving <- err
		<-doneSaving
		message.WarnErr(err, "Failed to write image config or manifest, trying again up to 3 times...")
		return err
	}

	if err := imageSavingConcurrency.WaitWithProgress(onImageSavingProgress, onImageSavingError); err != nil {
		return nil, err
	}

	// for every image sequentially append OCI descriptor
	for refInfo, img := range refInfoToImage {
		desc, err := partial.Descriptor(img)
		if err != nil {
			return nil, err
		}

<<<<<<< HEAD
		// This is where we actually append the descriptor of the image.
		// I need to do the same thing, expect for the image index
		cranePath.AppendDescriptor(*desc)
		if err != nil {
=======
		if err := cranePath.AppendDescriptor(*desc); err != nil {
>>>>>>> 5ab393ab
			return nil, err
		}

		imgDigest, err := img.Digest()
		if err != nil {
			return nil, err
		}

		referenceToDigest[refInfo.Reference] = imgDigest.String()
	}

	if err := utils.AddImageNameAnnotation(i.ImagesPath, referenceToDigest); err != nil {
		return nil, fmt.Errorf("unable to format OCI layout: %w", err)
	}

	// Send a signal to the progress bar that we're done and wait for the thread to finish
	doneSaving <- nil
	<-doneSaving

	return imgInfoList, nil
}

// PullImage returns a v1.Image either by loading a local tarball or pulling from the wider internet.
func (i *ImageConfig) PullImage(src string, spinner *message.Spinner) (img v1.Image, hasImageLayers bool, err error) {
	cacheImage := false
	// Load image tarballs from the local filesystem.
	if strings.HasSuffix(src, ".tar") || strings.HasSuffix(src, ".tar.gz") || strings.HasSuffix(src, ".tgz") {
		spinner.Updatef("Reading image tarball: %s", src)
		img, err = crane.Load(src, config.GetCraneOptions(true, i.Architectures...)...)
		if err != nil {
			return nil, false, err
		}
	} else if _, err := crane.Manifest(src, config.GetCraneOptions(i.Insecure, i.Architectures...)...); err != nil {
		// If crane is unable to pull the image, try to load it from the local docker daemon.
		message.Notef("Falling back to local 'docker' images, failed to find the manifest on a remote: %s", err.Error())

		// Parse the image reference to get the image name.
		reference, err := name.ParseReference(src)
		if err != nil {
			return nil, false, fmt.Errorf("failed to parse image reference: %w", err)
		}

		// Attempt to connect to the local docker daemon.
		ctx := context.TODO()
		cli, err := client.NewClientWithOpts(client.FromEnv)
		if err != nil {
			return nil, false, fmt.Errorf("docker not available: %w", err)
		}
		cli.NegotiateAPIVersion(ctx)

		// Inspect the image to get the size.
		rawImg, _, err := cli.ImageInspectWithRaw(ctx, src)
		if err != nil {
			return nil, false, fmt.Errorf("failed to inspect image via docker: %w", err)
		}

		// Warn the user if the image is large.
		if rawImg.Size > 750*1000*1000 {
			message.Warnf("%s is %s and may take a very long time to load via docker. "+
				"See https://docs.zarf.dev/docs/faq for suggestions on how to improve large local image loading operations.",
				src, utils.ByteFormat(float64(rawImg.Size), 2))
		}

		// Use unbuffered opener to avoid OOM Kill issues https://github.com/defenseunicorns/zarf/issues/1214.
		// This will also take for ever to load large images.
		if img, err = daemon.Image(reference, daemon.WithUnbufferedOpener()); err != nil {
			return nil, false, fmt.Errorf("failed to load image from docker daemon: %w", err)
		}
	} else {
		if img, err = crane.Pull(src, config.GetCraneOptions(i.Insecure, i.Architectures...)...); err != nil {
			return nil, false, fmt.Errorf("failed to pull image: %w", err)
		}
		cacheImage = true
	}

	hasImageLayers, err = utils.HasImageLayers(img)
	if err != nil {
		return nil, false, fmt.Errorf("failed to check image layer mediatype: %w", err)
	}

	if hasImageLayers && cacheImage {
		spinner.Updatef("Preparing image %s", src)
		imageCachePath := filepath.Join(config.GetAbsCachePath(), layout.ImagesDir)
		img = cache.Image(img, cache.NewFilesystemCache(imageCachePath))
	}

	return img, hasImageLayers, nil

}<|MERGE_RESOLUTION|>--- conflicted
+++ resolved
@@ -7,12 +7,9 @@
 import (
 	"bytes"
 	"context"
-<<<<<<< HEAD
 	"encoding/json"
-	"errors"
-=======
->>>>>>> 5ab393ab
 	"fmt"
+	"io"
 	"path/filepath"
 	"strings"
 
@@ -31,11 +28,7 @@
 	"github.com/google/go-containerregistry/pkg/v1/empty"
 	clayout "github.com/google/go-containerregistry/pkg/v1/layout"
 	"github.com/google/go-containerregistry/pkg/v1/partial"
-<<<<<<< HEAD
-	"github.com/google/go-containerregistry/pkg/v1/stream"
 	cranetypes "github.com/google/go-containerregistry/pkg/v1/types"
-=======
->>>>>>> 5ab393ab
 	"github.com/moby/moby/client"
 	ocispec "github.com/opencontainers/image-spec/specs-go/v1"
 )
@@ -345,14 +338,7 @@
 			return nil, err
 		}
 
-<<<<<<< HEAD
-		// This is where we actually append the descriptor of the image.
-		// I need to do the same thing, expect for the image index
-		cranePath.AppendDescriptor(*desc)
-		if err != nil {
-=======
 		if err := cranePath.AppendDescriptor(*desc); err != nil {
->>>>>>> 5ab393ab
 			return nil, err
 		}
 
