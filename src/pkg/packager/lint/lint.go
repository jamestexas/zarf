// SPDX-License-Identifier: Apache-2.0
// SPDX-FileCopyrightText: 2021-Present The Zarf Authors

// Package lint contains functions for verifying zarf yaml files are valid
package lint

import (
<<<<<<< HEAD
=======
	"context"
	"embed"
>>>>>>> fd452917
	"fmt"
	"regexp"
	"strings"

	"github.com/defenseunicorns/pkg/helpers/v2"
	"github.com/defenseunicorns/zarf/src/config"
	"github.com/defenseunicorns/zarf/src/config/lang"
	"github.com/defenseunicorns/zarf/src/pkg/layout"
	"github.com/defenseunicorns/zarf/src/pkg/packager/composer"
	"github.com/defenseunicorns/zarf/src/pkg/transform"
	"github.com/defenseunicorns/zarf/src/pkg/utils"
	"github.com/defenseunicorns/zarf/src/types"
	"github.com/xeipuuv/gojsonschema"
)

// FileLoader is an interface for reading files, it decouples the lint package from the go embed package
type FileLoader interface {
	ReadFile(path string) ([]byte, error)
}

// ZarfSchema is exported so main.go can embed the schema file
var ZarfSchema FileLoader

// Validate validates a zarf file against the zarf schema, returns *validator with warnings or errors if they exist
// along with an error if the validation itself failed
<<<<<<< HEAD
func Validate(pp *layout.PackagePaths, createOpts types.ZarfCreateOptions) (*Validator, error) {
=======
func Validate(ctx context.Context, createOpts types.ZarfCreateOptions) (*Validator, error) {
>>>>>>> fd452917
	validator := Validator{}
	var err error

	if err := utils.ReadYaml(pp.ZarfYAML, &validator.typedZarfPackage); err != nil {
		return nil, err
	}

	if err := utils.ReadYaml(pp.ZarfYAML, &validator.untypedZarfPackage); err != nil {
		return nil, err
	}

	validator.baseDir = createOpts.BaseDir

<<<<<<< HEAD
	lintComponents(&validator, &createOpts)
	lintPkg(&validator)
=======
	lintComponents(ctx, &validator, &createOpts)
>>>>>>> fd452917

	jsonSchema, err := ZarfSchema.ReadFile("zarf.schema.json")
	if err != nil {
		return nil, err
	}

	if err = validateSchema(&validator, jsonSchema); err != nil {
		return nil, err
	}

	return &validator, nil
}

<<<<<<< HEAD
func lintPkg(validator *Validator) {
	var errs []string
	err := validator.typedZarfPackage.Validate()

	if err != nil {
		errs = strings.Split(err.Error(), "\n")
	}

	for _, err := range errs {
		validator.addError(validatorMessage{
			description:    err,
			packageRelPath: ".",
			packageName:    validator.typedZarfPackage.Metadata.Name,
		})
	}
}

func lintComponents(validator *Validator, createOpts *types.ZarfCreateOptions) {
=======
func lintComponents(ctx context.Context, validator *Validator, createOpts *types.ZarfCreateOptions) {
>>>>>>> fd452917
	for i, component := range validator.typedZarfPackage.Components {
		arch := config.GetArch(validator.typedZarfPackage.Metadata.Architecture)

		if !composer.CompatibleComponent(component, arch, createOpts.Flavor) {
			continue
		}

		chain, err := composer.NewImportChain(ctx, component, i, validator.typedZarfPackage.Metadata.Name, arch, createOpts.Flavor)
		baseComponent := chain.Head()

		var badImportYqPath string
		if baseComponent != nil {
			if baseComponent.Import.URL != "" {
				badImportYqPath = fmt.Sprintf(".components.[%d].import.url", i)
			}
			if baseComponent.Import.Path != "" {
				badImportYqPath = fmt.Sprintf(".components.[%d].import.path", i)
			}
		}
		if err != nil {
			validator.addError(validatorMessage{
				description:    err.Error(),
				packageRelPath: ".",
				packageName:    validator.typedZarfPackage.Metadata.Name,
				yqPath:         badImportYqPath,
			})
		}

		node := baseComponent
		for node != nil {
			checkForVarInComponentImport(validator, node)
			fillComponentTemplate(validator, node, createOpts)
			lintComponent(validator, node)
			node = node.Next()
		}
	}
}

func fillComponentTemplate(validator *Validator, node *composer.Node, createOpts *types.ZarfCreateOptions) {
	templateMap := map[string]string{}

	setVarsAndWarn := func(templatePrefix string, deprecated bool) {
		yamlTemplates, err := utils.FindYamlTemplates(node, templatePrefix, "###")
		if err != nil {
			validator.addWarning(validatorMessage{
				description:    err.Error(),
				packageRelPath: node.ImportLocation(),
				packageName:    node.OriginalPackageName(),
			})
		}

		for key := range yamlTemplates {
			if deprecated {
				validator.addWarning(validatorMessage{
					description:    fmt.Sprintf(lang.PkgValidateTemplateDeprecation, key, key, key),
					packageRelPath: node.ImportLocation(),
					packageName:    node.OriginalPackageName(),
				})
			}
			_, present := createOpts.SetVariables[key]
			if !present {
				validator.addWarning(validatorMessage{
					description:    lang.UnsetVarLintWarning,
					packageRelPath: node.ImportLocation(),
					packageName:    node.OriginalPackageName(),
				})
			}
		}
		for key, value := range createOpts.SetVariables {
			templateMap[fmt.Sprintf("%s%s###", templatePrefix, key)] = value
		}
	}

	setVarsAndWarn(types.ZarfPackageTemplatePrefix, false)

	// [DEPRECATION] Set the Package Variable syntax as well for backward compatibility
	setVarsAndWarn(types.ZarfPackageVariablePrefix, true)

	utils.ReloadYamlTemplate(node, templateMap)
}

func isPinnedImage(image string) (bool, error) {
	transformedImage, err := transform.ParseImageRef(image)
	if err != nil {
		if strings.Contains(image, types.ZarfPackageTemplatePrefix) ||
			strings.Contains(image, types.ZarfPackageVariablePrefix) {
			return true, nil
		}
		return false, err
	}
	return (transformedImage.Digest != ""), err
}

func isPinnedRepo(repo string) bool {
	return (strings.Contains(repo, "@"))
}

func lintComponent(validator *Validator, node *composer.Node) {
	checkForUnpinnedRepos(validator, node)
	checkForUnpinnedImages(validator, node)
	checkForUnpinnedFiles(validator, node)
}

func checkForUnpinnedRepos(validator *Validator, node *composer.Node) {
	for j, repo := range node.Repos {
		repoYqPath := fmt.Sprintf(".components.[%d].repos.[%d]", node.Index(), j)
		if !isPinnedRepo(repo) {
			validator.addWarning(validatorMessage{
				yqPath:         repoYqPath,
				packageRelPath: node.ImportLocation(),
				packageName:    node.OriginalPackageName(),
				description:    "Unpinned repository",
				item:           repo,
			})
		}
	}
}

func checkForUnpinnedImages(validator *Validator, node *composer.Node) {
	for j, image := range node.Images {
		imageYqPath := fmt.Sprintf(".components.[%d].images.[%d]", node.Index(), j)
		pinnedImage, err := isPinnedImage(image)
		if err != nil {
			validator.addError(validatorMessage{
				yqPath:         imageYqPath,
				packageRelPath: node.ImportLocation(),
				packageName:    node.OriginalPackageName(),
				description:    "Invalid image reference",
				item:           image,
			})
			continue
		}
		if !pinnedImage {
			validator.addWarning(validatorMessage{
				yqPath:         imageYqPath,
				packageRelPath: node.ImportLocation(),
				packageName:    node.OriginalPackageName(),
				description:    "Image not pinned with digest",
				item:           image,
			})
		}
	}
}

func checkForUnpinnedFiles(validator *Validator, node *composer.Node) {
	for j, file := range node.Files {
		fileYqPath := fmt.Sprintf(".components.[%d].files.[%d]", node.Index(), j)
		if file.Shasum == "" && helpers.IsURL(file.Source) {
			validator.addWarning(validatorMessage{
				yqPath:         fileYqPath,
				packageRelPath: node.ImportLocation(),
				packageName:    node.OriginalPackageName(),
				description:    "No shasum for remote file",
				item:           file.Source,
			})
		}
	}
}

func checkForVarInComponentImport(validator *Validator, node *composer.Node) {
	if strings.Contains(node.Import.Path, types.ZarfPackageTemplatePrefix) {
		validator.addWarning(validatorMessage{
			yqPath:         fmt.Sprintf(".components.[%d].import.path", node.Index()),
			packageRelPath: node.ImportLocation(),
			packageName:    node.OriginalPackageName(),
			description:    "Zarf does not evaluate variables at component.x.import.path",
			item:           node.Import.Path,
		})
	}
	if strings.Contains(node.Import.URL, types.ZarfPackageTemplatePrefix) {
		validator.addWarning(validatorMessage{
			yqPath:         fmt.Sprintf(".components.[%d].import.url", node.Index()),
			packageRelPath: node.ImportLocation(),
			packageName:    node.OriginalPackageName(),
			description:    "Zarf does not evaluate variables at component.x.import.url",
			item:           node.Import.URL,
		})
	}
}

func makeFieldPathYqCompat(field string) string {
	if field == "(root)" {
		return field
	}
	// \b is a metacharacter that will stop at the next non-word character (including .)
	// https://regex101.com/r/pIRPk0/1
	re := regexp.MustCompile(`(\b\d+\b)`)

	wrappedField := re.ReplaceAllString(field, "[$1]")

	return fmt.Sprintf(".%s", wrappedField)
}

func validateSchema(validator *Validator, jsonSchema []byte) error {

	schemaErrors, err := runSchema(jsonSchema, validator.untypedZarfPackage)
	if err != nil {
		return err
	}

	if len(schemaErrors) != 0 {
		for _, schemaErr := range schemaErrors {
			validator.addError(validatorMessage{
				yqPath:         makeFieldPathYqCompat(schemaErr.Field()),
				description:    schemaErr.Description(),
				packageRelPath: ".",
				packageName:    validator.typedZarfPackage.Metadata.Name,
			})
		}
	}

	return err
}

func runSchema(jsonSchema []byte, pkg interface{}) ([]gojsonschema.ResultError, error) {
	schemaLoader := gojsonschema.NewBytesLoader(jsonSchema)
	documentLoader := gojsonschema.NewGoLoader(pkg)

	result, err := gojsonschema.Validate(schemaLoader, documentLoader)
	if err != nil {
		return nil, err
	}

	if !result.Valid() {
		return result.Errors(), nil
	}
	return nil, nil
}<|MERGE_RESOLUTION|>--- conflicted
+++ resolved
@@ -5,11 +5,7 @@
 package lint
 
 import (
-<<<<<<< HEAD
-=======
 	"context"
-	"embed"
->>>>>>> fd452917
 	"fmt"
 	"regexp"
 	"strings"
@@ -35,11 +31,7 @@
 
 // Validate validates a zarf file against the zarf schema, returns *validator with warnings or errors if they exist
 // along with an error if the validation itself failed
-<<<<<<< HEAD
-func Validate(pp *layout.PackagePaths, createOpts types.ZarfCreateOptions) (*Validator, error) {
-=======
-func Validate(ctx context.Context, createOpts types.ZarfCreateOptions) (*Validator, error) {
->>>>>>> fd452917
+func Validate(ctx context.Context, pp *layout.PackagePaths, createOpts types.ZarfCreateOptions) (*Validator, error) {
 	validator := Validator{}
 	var err error
 
@@ -53,12 +45,8 @@
 
 	validator.baseDir = createOpts.BaseDir
 
-<<<<<<< HEAD
-	lintComponents(&validator, &createOpts)
 	lintPkg(&validator)
-=======
 	lintComponents(ctx, &validator, &createOpts)
->>>>>>> fd452917
 
 	jsonSchema, err := ZarfSchema.ReadFile("zarf.schema.json")
 	if err != nil {
@@ -72,7 +60,6 @@
 	return &validator, nil
 }
 
-<<<<<<< HEAD
 func lintPkg(validator *Validator) {
 	var errs []string
 	err := validator.typedZarfPackage.Validate()
@@ -90,10 +77,7 @@
 	}
 }
 
-func lintComponents(validator *Validator, createOpts *types.ZarfCreateOptions) {
-=======
 func lintComponents(ctx context.Context, validator *Validator, createOpts *types.ZarfCreateOptions) {
->>>>>>> fd452917
 	for i, component := range validator.typedZarfPackage.Components {
 		arch := config.GetArch(validator.typedZarfPackage.Metadata.Architecture)
 
