// SPDX-License-Identifier: Apache-2.0
// SPDX-FileCopyrightText: 2021-Present The Zarf Authors

// Package packager contains functions for interacting with, managing and deploying Zarf packages.
package packager

import (
	"context"
	"fmt"
	"os"
	"strings"

	"github.com/defenseunicorns/pkg/helpers/v2"
	"github.com/defenseunicorns/pkg/oci"
	"github.com/defenseunicorns/zarf/src/config"
	"github.com/defenseunicorns/zarf/src/pkg/layout"
	"github.com/defenseunicorns/zarf/src/pkg/message"
	"github.com/defenseunicorns/zarf/src/pkg/packager/creator"
	"github.com/defenseunicorns/zarf/src/pkg/packager/filters"
	"github.com/defenseunicorns/zarf/src/pkg/packager/sources"
	"github.com/defenseunicorns/zarf/src/pkg/utils"
	"github.com/defenseunicorns/zarf/src/pkg/zoci"
	"github.com/defenseunicorns/zarf/src/types"
	ocispec "github.com/opencontainers/image-spec/specs-go/v1"
)

// Publish publishes the package to a registry
func (p *Packager) Publish(ctx context.Context) (err error) {
	_, isOCISource := p.source.(*sources.OCISource)
	if isOCISource && p.cfg.PublishOpts.SigningKeyPath == "" {
		// oci --> oci is a special case, where we will use oci.CopyPackage so that we can transfer the package
		// w/o layers touching the filesystem
		srcRemote := p.source.(*sources.OCISource).Remote

		parts := strings.Split(srcRemote.Repo().Reference.Repository, "/")
		packageName := parts[len(parts)-1]

		p.cfg.PublishOpts.PackageDestination = p.cfg.PublishOpts.PackageDestination + "/" + packageName

		arch := config.GetArch()

		dstRemote, err := zoci.NewRemote(p.cfg.PublishOpts.PackageDestination, oci.PlatformForArch(arch))
		if err != nil {
			return err
		}

		return zoci.CopyPackage(ctx, srcRemote, dstRemote, config.CommonOptions.OCIConcurrency)
	}

	if p.cfg.CreateOpts.IsSkeleton {
		if err := os.Chdir(p.cfg.CreateOpts.BaseDir); err != nil {
			return fmt.Errorf("unable to access directory %q: %w", p.cfg.CreateOpts.BaseDir, err)
		}

		sc := creator.NewSkeletonCreator(p.cfg.CreateOpts, p.cfg.PublishOpts)

		if err := helpers.CreatePathAndCopy(layout.ZarfYAML, p.layout.ZarfYAML); err != nil {
			return err
		}

<<<<<<< HEAD
		p.cfg.Pkg, p.warnings, err = sc.LoadPackageDefinitionWithValidate(ctx, p.layout)
=======
		p.cfg.Pkg, _, err = sc.LoadPackageDefinition(ctx, p.layout)
>>>>>>> 43e50bb0
		if err != nil {
			return err
		}

		if err := sc.Assemble(ctx, p.layout, p.cfg.Pkg.Components, ""); err != nil {
			return err
		}

		if err := sc.Output(ctx, p.layout, &p.cfg.Pkg); err != nil {
			return err
		}
	} else {
		filter := filters.Empty()
		p.cfg.Pkg, _, err = p.source.LoadPackage(ctx, p.layout, filter, false)
		if err != nil {
			return fmt.Errorf("unable to load the package: %w", err)
		}

		// Sign the package if a key has been provided
		if err := p.layout.SignPackage(p.cfg.PublishOpts.SigningKeyPath, p.cfg.PublishOpts.SigningKeyPassword, !config.CommonOptions.Confirm); err != nil {
			return err
		}
	}

	// Get a reference to the registry for this package
	ref, err := zoci.ReferenceFromMetadata(p.cfg.PublishOpts.PackageDestination, &p.cfg.Pkg.Metadata, &p.cfg.Pkg.Build)
	if err != nil {
		return err
	}
	var platform ocispec.Platform
	if p.cfg.CreateOpts.IsSkeleton {
		platform = zoci.PlatformForSkeleton()
	} else {
		platform = oci.PlatformForArch(p.cfg.Pkg.Build.Architecture)
	}
	remote, err := zoci.NewRemote(ref, platform)
	if err != nil {
		return err
	}

	message.HeaderInfof("📦 PACKAGE PUBLISH %s:%s", p.cfg.Pkg.Metadata.Name, ref)

	// Publish the package/skeleton to the registry
	if err := remote.PublishPackage(ctx, &p.cfg.Pkg, p.layout, config.CommonOptions.OCIConcurrency); err != nil {
		return err
	}
	if p.cfg.CreateOpts.IsSkeleton {
		message.Title("How to import components from this skeleton:", "")
		ex := []types.ZarfComponent{}
		for _, c := range p.cfg.Pkg.Components {
			ex = append(ex, types.ZarfComponent{
				Name: fmt.Sprintf("import-%s", c.Name),
				Import: types.ZarfComponentImport{
					ComponentName: c.Name,
					URL:           helpers.OCIURLPrefix + remote.Repo().Reference.String(),
				},
			})
		}
		utils.ColorPrintYAML(ex, nil, true)
	}
	return nil
}<|MERGE_RESOLUTION|>--- conflicted
+++ resolved
@@ -58,11 +58,7 @@
 			return err
 		}
 
-<<<<<<< HEAD
-		p.cfg.Pkg, p.warnings, err = sc.LoadPackageDefinitionWithValidate(ctx, p.layout)
-=======
 		p.cfg.Pkg, _, err = sc.LoadPackageDefinition(ctx, p.layout)
->>>>>>> 43e50bb0
 		if err != nil {
 			return err
 		}
