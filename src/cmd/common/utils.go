--- conflicted
+++ resolved
@@ -4,14 +4,6 @@
 // Package common handles command configuration across all commands
 package common
 
-<<<<<<< HEAD
-// SetBaseDirectory sets base directory on package config when given in args
-func SetBaseDirectory(args []string) string {
-	if len(args) > 0 {
-		return args[0]
-	} else {
-		return "."
-=======
 import (
 	"os"
 	"os/signal"
@@ -28,7 +20,6 @@
 func SetBaseDirectory(args []string) string {
 	if len(args) > 0 {
 		return args[0]
->>>>>>> 01aa1528
 	}
 	return "."
 }
