--- conflicted
+++ resolved
@@ -14,7 +14,6 @@
       - registry1.dso.mil/ironbank/fluxcd/notification-controller:v0.15.0
       - registry1.dso.mil/ironbank/fluxcd/source-controller:v0.14.0
 
-<<<<<<< HEAD
   - name: kubescape
     default: true
     files:
@@ -25,16 +24,6 @@
       - source: https://github.com/armosec/regolibrary/releases/download/v1.0.21/nsa
         shasum: 306292a51a377e33eff448f654bdf5aa9881fecf74f671746106796f569dee44
         target: "/usr/local/bin/kubescape-framework-nsa.json"
-=======
-  files:
-    - source: https://github.com/armosec/kubescape/releases/download/v1.0.88/kubescape-ubuntu-latest
-      shasum: 615c8ea98e0b87bf54dd027b413248565d60d0ff21b6b158acc600739140851b
-      target: "/usr/local/bin/kubescape"
-      executable: true
-    - source: https://github.com/armosec/regolibrary/releases/download/v1.0.21/nsa
-      shasum: 306292a51a377e33eff448f654bdf5aa9881fecf74f671746106796f569dee44
-      target: "/usr/local/bin/kubescape-framework-nsa.json"
->>>>>>> 4b939be5
 
 utility-cluster:
   # 1. helm template bigbang ./chart |  yq e '. | select(.kind == "GitRepository") | "- " + .spec.url + "@" + .spec.ref.tag' -
