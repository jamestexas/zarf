# 25. Zarf Schema for v1

Date: 2024-06-07

## Status

Proposed

## Terms
v0 = any version of Zarf prior to v1

## Context

Zarf currently does not have explicit schema versions. Any schema changes are embedded into Zarf and can change with new versions. There are several examples of deprecated keys throughout Zarf's lifespan such as:

- `setVariable` deprecated in favor of `setVariables`
- `scripts` deprecated in favor of `actions`
- `required` soon to be deprecated in favor of `optional`.
- `group` deprecated in favor of `flavor`, however these work functionally different and cannot be automatically migrated
- `cosignKeyPath` deprecated in favor of specifying the key path at create time

Zarf has not disabled any deprecated keys thus far. On create the user is always warned when using a deprecated field, however the field still exists in the schema and functions properly. Some of the deprecated keys can be migrated automatically as the old item is a subset or directly related to it's replacement. For example, setVariable is automatically migrated to a single item list of setVariables. This migration occurs on the zarf.yaml fed into the package during package create, however the original field is not deleted from the packaged zarf.yaml because the Zarf binary used in the airgap or delivery environment is not assumed to have the new schema fields that the deprecated key was migrated to.

The release of v1 will provide an opportunity to delete deprecated features that Zarf has warned will be dropped in v1.

Creating a v1 schema will allow Zarf to establish a contract with it's user base that features will be supported long term. When a feature is deprecated in the v1 schema, it will remain usable in the schema for the lifetime of v1.

## Decision

Zarf will begin having proper schema versions. A top level key, `apiVersion`, will be introduced to allow users to specify the schema. At the release of v1 the only valid user input for `apiVersion` will be v1. Zarf will not allow users to build using the v0 schema. `zarf package create` will fail if the user has deprecated keys or if `apiVersion` is missing and the user will be instructed to run the new `zarf dev update-schema` command. `zarf dev update-schema` will automatically migrate deprecated fields in the users `zarf.yaml` where possible. It will also add the apiVersion key and set it to v1.

The existing go types which comprise the Zarf schema will be moved to types/alpha and will never change. An updated copy of these types without the deprecated fields will be created in a package types/v1 and any future schema changes will affect these objects. Internally, Zarf will introduce translation functions which will take the alpha schema and return the v1 schema. From that point on, all function signatures that have a struct that is included in the Zarf schema will change from `types.structName` to `v1.structName`.

All deprecated features will cause an error on create. Deprecated features with a direct migration path will still be deployed if the package was created v1, as migrations will add the non deprecated fields. If a feature does not have a direct automatic migration path (cosignKeyPath & groups) the package will fail on deploy. This will happen until the alpha schema is entirely removed from Zarf, which will happen one year after v1 is released.

At create time Zarf will package both a `zarf.yaml` and a `zarfv1.yaml`. If a `zarfv1.yaml` exists Zarf will use that. If a `zarfv1.yaml` does not exist, then Zarf will know that the package was created prior to v1 and use the regular `zarf.yaml`. If the package is deployed with v0 it will read the `zarf.yaml` as normal even if the package has a `zarfv1.yaml`. This will make it simpler to drop deprecated items with migration paths from the v1 schema while remaining backwards compatible as those deprecated items will exist in the `zarf.yaml`

When Zarf introduces new keys that they are not ready to promise long term support for they will mark them as experimental in the schema. A key is assumed to be stable if it's not experimental or deprecated.

There are several other keys we plan to deprecate with automated migrations to new fields
- `.metadata.aggregateChecksum` -> `.build.aggregateChecksum`
- Metadata fields `image`, `source`, `documentation`, `url`, `authors`, `vendors` -> will become a map of `annotations`
- `noWait` -> `wait` which will default to true. This change will happen on both `.components.manifests` and `components.charts`
- `yolo` -> `airgap` which will default to true
- `.components.actions.[default/onAny].maxRetries` -> `.components.actions.[default/onAny].retries`
- charts will change to avoid [current confusion with keys](https://github.com/defenseunicorns/zarf/issues/2245). Exactly one of the following field will exist for each `components.charts`.
```yaml
  helm:
    url: https://stefanprodan.github.io/podinfo
    name: podinfo # replaces repoName since it's only applicable for helm repos

  git:
    url: https://stefanprodan.github.io/podinfo
    path: charts/podinfo

  oci:
    url: oci://ghcr.io/stefanprodan/charts/podinfo

  local:
   path: chart
```
- `actions.wait` will be deprecated in favor of a wait list per component that is run on deploy. `action.wait` blocks that are `onDeploy.After` can be auto migrated and will work if deployed on v1. `wait` blocks that are not on `onDeploy.After` will not be auto migrated and the package will error out if deployed on v1. Zarf v1 will use kstatus for wait functionality instead of `kubectl wait`. `apiVersion` will be added as a required field on `wait`, and the `apiVersion` will be automatically set to the most recent `apiVersion` if the waited for resource is not a custom resource. Users can still wait on custom resources, but the resources must implement kStatus. `wait.condition` will be removed from the schema and Zarf will assume it is waiting for `ready`. A `wait` block will not be auto migrated if `condition` is not `set` to  `ready`, `available` or equivalent.
In summary, a `wait` block will be auto migrated if, and only if:
  - it is `onDeploy.after`
  - the condition is `ready`, `available` or equivalent
  - The kind is not a custom resource.
- There may be further, more holistic changes to how actions works within Zarf that would have a significant affect on the schema. This will be covered in a separate ADR.

### BDD scenarios
The following are (behavior driven development)[https://en.wikipedia.org/wiki/Behavior-driven_development] scenarios to provide context of what Zarf will do in specific situations given the above decisions.

#### v1 create with deprecated keys
- *Given* Zarf version is v1
- *and* the `zarf.yaml` has no apiVersion or deprecated keys
- *when* the user runs `zarf package create`
- *then* they will receive an error and be told to run `zarf dev update-schema` or how to migrate off cosign key paths or how to use flavors over groups depending on the error

#### v0 create -> v1 deploy
- *Given*: A package is created with Zarf v0
- *and* that package has deprecated keys that can be automatically migrated (required, scripts, & set variables)
- *when* the package is deployed with Zarf v1
- *then* the keys will be automatically migrated & the package will be deployed without error.

#### v0 create with removed feature -> v1 deploy
- *Given*: A package is created with Zarf v0
- *and* that package has deprecated keys that cannot be automatically migrated (groups, cosignKeyPath)
- *when* the package is deployed with Zarf v1
- *then* then deploy of that package will fail and the user will be instructed to update their package

#### v1 create -> v0 deploy
- *Given*: A package is created with Zarf v1
- *and* that package uses keys that don't exist in v0
- *when* the package is deployed with Zarf v0
- *then* Zarf v0 will deploy the package without issues. If there are fields unrecognized by the v0 schema, then the user will be warned they are deploying a package that has features that do not exist in the current version of Zarf.

## Consequences
- As long as the only deprecated features in a package have migration path, and the package was built after the feature was deprecated so migrations were run, Zarf will be successful in both creating a package with v1 and deploying with v0, and creating a package with v0 and deploying with v1.
- Users of deprecated `group`, `cosignKeyPath`, and `action.Wait` keys outside of `onDeploy` might be frustrated if their packages, created v0, error out on Zarf v1, however this is preferable to unexpected behavior occurring in the cluster.
- Users may be frustrated that they have to run `zarf dev update-schema` to edit their `zarf.yaml` to remove the deprecated fields and add `apiVersion`.
<<<<<<< HEAD
- The Zarf codebase will contain two Zarf package objects, v1 and v0. Many fields on these objects will be unchanged across v0 and v1, however, v0 will not include new fields, and v1 will exclude deprecated fields. This approach is similar to the strategies used by (Kubernetes)[https://github.com/kubernetes/api/tree/master/storage] & [flux](https://github.com/fluxcd/source-controller/tree/main/api)
- By having a zarf.yaml and a zarfv1.yaml it will be easy to read and write from objects to yamls directly without having to include deprecated v0 fields in the v1 schema. However, this will also mean any new keys in v1 won't exist in the `zarf.yaml` so a v0 deploy of a v1 package will not be able to warn users of unrecognized keys, we will have to use some other method.
=======
- We will have to have two different schema types which will be mostly be duplicate code. However the original type should never change, which mitigates much of the issue.
- By having a `zarf.yaml` and a `zarfv1.yaml` it will be easy to read and write from objects to yaml files directly without having to include deprecated v0 fields in the v1 schema. However, this will also mean that any new keys in v1 won't exist in the `zarf.yaml` so a v0 deploy of a v1 package will not be able to warn users of unrecognized keys, we will have to use some other method.
>>>>>>> 25695cb9

Below is an example v1 zarf.yaml with, somewhat, reasonable & nonempty values for every key
```yaml
kind: ZarfPackageConfig
apiVersion: v1
metadata:
  name: everything-zarf-package
  description: A v1 zarf package with a non empty value for every key
  version: v1.0.0
  uncompressed: true
  architecture: amd64
  airgap: true # changed from yolo
  annotations: # All of these are v0 fields that will be deprecated in favor of a choose your own adventure label map
    authors: cool-kidz
    documentation: https://my-package-documentation.com
    source: https://my-git-server/my-package  
    url: https://my-package-website.com
    vendor: my-vendor
    image: https://my-image-url-to-use-in-deprecated-zarf-ui  
    anyway-you-want-it: thats-the-way-you-need-it
build: # Everything here is created by Zarf not be users
  terminal: my-computer
  user: my-user
  architecture: amd64
  timestamp: 2021-09-01T00:00:00Z
  version: v1.0.0
  migrations:
    - scripts-to-actions
  registryOverrides:
    gcr.io: my-gcr.com
  differential: true
  differentialPackageVersion: "v0.99.9"
  differentialMissing:
    - missing-component
  flavor: cool-flavor
  lastNonBreakingVersion: "v0.99.9"
  aggregateChecksum: shasum # this is moved from .metadata
components:
- name: a-component
  description: Zarf description
  default: false # Austin to check if we remove this
  only:
    localOS: darwin
    cluster:
      architecture: amd64
      distros:
      - ubuntu
    flavor: a-flavor # this will only be used when there are multiple components
  import:
    name: other-component-name
    path: ABCD # Only path or URL will be used, not both
    url: oci://
  manifests:
  - name: manifest
    namespace: manifest-ns
    files:
    - a-file.yaml
    kustomizeAllowAnyDirectory: false
    kustomizations:
    - a-kustomization.yaml
    wait: false
  charts:
  - name: chart
    namespace: chart-ns
    version: v1.0.0
    releaseName: chart-release
    wait: true
    valuesFiles:
    - values.yaml
    variables:
      - name: REPLICA_COUNT
        description: "Override the number of pod replicas"
        path: replicaCount
    # Everything below this line is changing https://github.com/defenseunicorns/zarf/issues/2245  
    helm: # Only one of helm, git, oci, url, or local is allowed
      url: https://stefanprodan.github.io/podinfo
      name: podinfo # replaces repoName since it's only applicable in this situation
    git:
      url: https://stefanprodan.github.io/podinfo
      path: charts/podinfo
    oci:
      url: oci://ghcr.io/stefanprodan/charts/podinfo
    local:
      path: chart
  dataInjections:
  - source: zim-data
    target:
      namespace: my-namespace
      selector: app=my-app
      container: data-loader
      path: /data
    compress: true
  files:
  - source: source-file.txt
    target: target-file.txt
    shasum: shasum
    executable: false
    symlinks:
    - /path/to/symlink
    extractPath: /path/to/extract
  images:
  - podinfo@v1
  repos:
  - https://github.com/defenseunicorns/zarf
  extensions:
    bigbang:
      version: bbVersion
      repo: https://repo1.com/mybbrepo
      valuesFiles:
      - values.yaml
      skipFlux: false
      fluxPatchFiles:
      - flux-patch.yaml
  actions:
    onCreate:
      defaults:
        mute: true
        maxTotalSeconds: 0
        retries: 0
        dir: dir
        env:
        - ENV_VAR=FOO
        shell:
          darwin: sh
          linux: sh
          windows: powershell
      before:
      - mute: false
        maxTotalSeconds: 0
        retries: 0
        dir: dir
        env:
        - ENV_VAR=FOO
        cmd: echo hello
        shell:
          darwin: sh
          linux: sh
          windows: powershell
        setVariables:
        - name: VAR
          sensitive: false
          autoIndent: true
          pattern: ".+"
          type: raw
        description: action-description
        wait:
          cluster: # Only one of cluster / network can be used
            kind: pod
            name: my-pod
            namespace: pod-ns
            condition: ready
          network:
            protocol: http
            address: github.com
            code: 200
      after:
      - mute: false
        maxTotalSeconds: 0
        retries: 0
        dir: dir
        env:
        - ENV_VAR=FOO
        cmd: echo hello
        shell:
          darwin: sh
          linux: sh
          windows: powershell
        setVariables:
        - name: VAR
          sensitive: false
          autoIndent: true
          pattern: ".+"
          type: raw
        description: action-description
        wait:
          cluster: # Only one of cluster / network can be used
            kind: pod
            name: my-pod
            namespace: pod-ns
            condition: ready
          network:
            protocol: http
            address: github.com
            code: 200
      onSuccess:
      - mute: false
        maxTotalSeconds: 0
        retries: 0
        dir: dir
        env:
        - ENV_VAR=FOO
        cmd: echo hello
        shell:
          darwin: sh
          linux: sh
          windows: powershell
        setVariables:
        - name: VAR
          sensitive: false
          autoIndent: true
          pattern: ".+"
          type: raw
        description: action-description
        wait:
          cluster: # Only one of cluster / network can be used
            kind: pod
            name: my-pod
            namespace: pod-ns
            condition: ready
          network:
            protocol: http
            address: github.com
            code: 200
      onFailure:
      - mute: false
        maxTotalSeconds: 0
        retries: 0
        dir: dir
        env:
        - ENV_VAR=FOO
        cmd: echo hello
        shell:
          darwin: sh
          linux: sh
          windows: powershell
        setVariables:
        - name: VAR
          sensitive: false
          autoIndent: true
          pattern: ".+"
          type: raw
        description: action-description
        wait:
          cluster: # Only one of cluster / network can be used
            kind: pod
            name: my-pod
            namespace: pod-ns
            condition: ready
          network:
            protocol: http
            address: github.com
            code: 200
    onDeploy:
      defaults:
        mute: true
        maxTotalSeconds: 0
        retries: 0
        dir: dir
        env:
        - ENV_VAR=FOO
        shell:
          darwin: sh
          linux: sh
          windows: powershell
      before:
      - mute: false
        maxTotalSeconds: 0
        retries: 0
        dir: dir
        env:
        - ENV_VAR=FOO
        cmd: echo hello
        shell:
          darwin: sh
          linux: sh
          windows: powershell
        setVariables:
        - name: VAR
          sensitive: false
          autoIndent: true
          pattern: ".+"
          type: raw
        description: action-description
        wait:
          cluster: # Only one of cluster / network can be used
            kind: pod
            name: my-pod
            namespace: pod-ns
            condition: ready
          network:
            protocol: http
            address: github.com
            code: 200
      after:
      - mute: false
        maxTotalSeconds: 0
        retries: 0
        dir: dir
        env:
        - ENV_VAR=FOO
        cmd: echo hello
        shell:
          darwin: sh
          linux: sh
          windows: powershell
        setVariables:
        - name: VAR
          sensitive: false
          autoIndent: true
          pattern: ".+"
          type: raw
        description: action-description
        wait:
          cluster: # Only one of cluster / network can be used
            kind: pod
            name: my-pod
            namespace: pod-ns
            condition: ready
          network:
            protocol: http
            address: github.com
            code: 200
      onSuccess:
      - mute: false
        maxTotalSeconds: 0
        retries: 0
        dir: dir
        env:
        - ENV_VAR=FOO
        cmd: echo hello
        shell:
          darwin: sh
          linux: sh
          windows: powershell
        setVariables:
        - name: VAR
          sensitive: false
          autoIndent: true
          pattern: ".+"
          type: raw
        description: action-description
        wait:
          cluster: # Only one of cluster / network can be used
            kind: pod
            name: my-pod
            namespace: pod-ns
            condition: ready
          network:
            protocol: http
            address: github.com
            code: 200
      onFailure:
      - mute: false
        maxTotalSeconds: 0
        retries: 0
        dir: dir
        env:
        - ENV_VAR=FOO
        cmd: echo hello
        shell:
          darwin: sh
          linux: sh
          windows: powershell
        setVariables:
        - name: VAR
          sensitive: false
          autoIndent: true
          pattern: ".+"
          type: raw
        description: action-description
        wait:
          cluster: # Only one of cluster / network can be used
            kind: pod
            name: my-pod
            namespace: pod-ns
            condition: ready
          network:
            protocol: http
            address: github.com
            code: 200
    onRemove:
      defaults:
        mute: true
        maxTotalSeconds: 0
        retries: 0
        dir: dir
        env:
        - ENV_VAR=FOO
        shell:
          darwin: sh
          linux: sh
          windows: powershell
      before:
      - mute: false
        maxTotalSeconds: 0
        retries: 0
        dir: dir
        env:
        - ENV_VAR=FOO
        cmd: echo hello
        shell:
          darwin: sh
          linux: sh
          windows: powershell
        setVariables:
        - name: VAR
          sensitive: false
          autoIndent: true
          pattern: ".+"
          type: raw
        description: action-description
        wait:
          cluster: # Only one of cluster / network can be used
            kind: pod
            name: my-pod
            namespace: pod-ns
            condition: ready
          network:
            protocol: http
            address: github.com
            code: 200
      after:
      - mute: false
        maxTotalSeconds: 0
        retries: 0
        dir: dir
        env:
        - ENV_VAR=FOO
        cmd: echo hello
        shell:
          darwin: sh
          linux: sh
          windows: powershell
        setVariables:
        - name: VAR
          sensitive: false
          autoIndent: true
          pattern: ".+"
          type: raw
        description: action-description
        wait:
          cluster: # Only one of cluster / network can be used
            kind: pod
            name: my-pod
            namespace: pod-ns
            condition: ready
          network:
            protocol: http
            address: github.com
            code: 200
      onSuccess:
      - mute: false
        maxTotalSeconds: 0
        retries: 0
        dir: dir
        env:
        - ENV_VAR=FOO
        cmd: echo hello
        shell:
          darwin: sh
          linux: sh
          windows: powershell
        setVariables:
        - name: VAR
          sensitive: false
          autoIndent: true
          pattern: ".+"
          type: raw
        description: action-description
        wait:
          cluster: # Only one of cluster / network can be used
            kind: pod
            name: my-pod
            namespace: pod-ns
            condition: ready
          network:
            protocol: http
            address: github.com
            code: 200
      onFailure:
      - mute: false
        maxTotalSeconds: 0
        retries: 0
        dir: dir
        env:
        - ENV_VAR=FOO
        cmd: echo hello
        shell:
          darwin: sh
          linux: sh
          windows: powershell
        setVariables:
        - name: VAR
          sensitive: false
          autoIndent: true
          pattern: ".+"
          type: raw
        description: action-description
        wait:
          cluster: # Only one of cluster / network can be used
            kind: pod
            name: my-pod
            namespace: pod-ns
            condition: ready
          network:
            protocol: http
            address: github.com
            code: 200
constants:
- name: CONSTANT
  value: constant-value
  description: constant-value
  autoIndent: false
  pattern: ".+"
variables:
- name: VAR
  sensitive: false
  autoIndent: true
  pattern: ".+"
  type: raw
  description: var
  default: whatever
  prompt: false
```<|MERGE_RESOLUTION|>--- conflicted
+++ resolved
@@ -37,7 +37,7 @@
 
 When Zarf introduces new keys that they are not ready to promise long term support for they will mark them as experimental in the schema. A key is assumed to be stable if it's not experimental or deprecated.
 
-There are several other keys we plan to deprecate with automated migrations to new fields
+There are several other keys Zarf will deprecate which will have automated migrations to new fields
 - `.metadata.aggregateChecksum` -> `.build.aggregateChecksum`
 - Metadata fields `image`, `source`, `documentation`, `url`, `authors`, `vendors` -> will become a map of `annotations`
 - `noWait` -> `wait` which will default to true. This change will happen on both `.components.manifests` and `components.charts`
@@ -97,13 +97,8 @@
 - As long as the only deprecated features in a package have migration path, and the package was built after the feature was deprecated so migrations were run, Zarf will be successful in both creating a package with v1 and deploying with v0, and creating a package with v0 and deploying with v1.
 - Users of deprecated `group`, `cosignKeyPath`, and `action.Wait` keys outside of `onDeploy` might be frustrated if their packages, created v0, error out on Zarf v1, however this is preferable to unexpected behavior occurring in the cluster.
 - Users may be frustrated that they have to run `zarf dev update-schema` to edit their `zarf.yaml` to remove the deprecated fields and add `apiVersion`.
-<<<<<<< HEAD
 - The Zarf codebase will contain two Zarf package objects, v1 and v0. Many fields on these objects will be unchanged across v0 and v1, however, v0 will not include new fields, and v1 will exclude deprecated fields. This approach is similar to the strategies used by (Kubernetes)[https://github.com/kubernetes/api/tree/master/storage] & [flux](https://github.com/fluxcd/source-controller/tree/main/api)
-- By having a zarf.yaml and a zarfv1.yaml it will be easy to read and write from objects to yamls directly without having to include deprecated v0 fields in the v1 schema. However, this will also mean any new keys in v1 won't exist in the `zarf.yaml` so a v0 deploy of a v1 package will not be able to warn users of unrecognized keys, we will have to use some other method.
-=======
-- We will have to have two different schema types which will be mostly be duplicate code. However the original type should never change, which mitigates much of the issue.
 - By having a `zarf.yaml` and a `zarfv1.yaml` it will be easy to read and write from objects to yaml files directly without having to include deprecated v0 fields in the v1 schema. However, this will also mean that any new keys in v1 won't exist in the `zarf.yaml` so a v0 deploy of a v1 package will not be able to warn users of unrecognized keys, we will have to use some other method.
->>>>>>> 25695cb9
 
 Below is an example v1 zarf.yaml with, somewhat, reasonable & nonempty values for every key
 ```yaml
